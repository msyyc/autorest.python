# Generating with Autorest for Python v5.0.0

See [here](https://github.com/Azure/autorest.python/wiki/Generating-with-autorest-for-python-v5.0.0) for Python-specific docs, and [here] for general docs

# Contributing

This project welcomes contributions and suggestions. Most contributions require you to agree to a
Contributor License Agreement (CLA) declaring that you have the right to, and actually do, grant us
the rights to use your contribution. For details, visit https://cla.microsoft.com.

When you submit a pull request, a CLA-bot will automatically determine whether you need to provide
a CLA and decorate the PR appropriately (e.g., label, comment). Simply follow the instructions
provided by the bot. You will only need to do this once across all repos using our CLA.

This project has adopted the [Microsoft Open Source Code of Conduct](https://opensource.microsoft.com/codeofconduct/).
For more information see the [Code of Conduct FAQ](https://opensource.microsoft.com/codeofconduct/faq/) or
contact [opencode@microsoft.com](mailto:opencode@microsoft.com) with any additional questions or comments.

### Autorest plugin configuration

- Please don't edit this section unless you're re-configuring how the powershell extension plugs in to AutoRest
  AutoRest needs the below config to pick this up as a plug-in - see https://github.com/Azure/autorest/blob/master/docs/developer/architecture/AutoRest-extension.md

#### Python code gen

```yaml !$(multiapiscript)
pass-thru:
  - model-deduplicator
  - subset-reducer
<<<<<<< HEAD
version: 3.0.6371
=======
version: ^3.1.0
>>>>>>> 5bb3c43c
use-extension:
  "@autorest/modelerfour": ^4.15.456

modelerfour:
  group-parameters: true
  flatten-models: true
  flatten-payloads: true
  resolve-schema-name-collisons: true
  always-create-content-type-parameter: true
  multiple-request-parameter-flattening: false
  naming:
    parameter: snakecase
    property: snakecase
    operation: snakecase
    operationGroup: pascalcase
    choice: pascalcase
    choiceValue: uppercase
    constant: snakecase
    constantParameter: snakecase
    type: pascalcase
    local: _ + snakecase
    global: snakecase
    preserve-uppercase-max-length: 6
    override:
      $host: $host
      base64: base64
      IncludeAPIs: include_apis

pipeline:
  python:
    # Doesn't process anything, just makes it so that the 'python:' config section is loaded and available for the next plugins.
    pass-thru: true
    input: modelerfour/identity

  python/m2r:
    input: python

  python/namer:
    input: python/m2r

  python/codegen:
    input: python/namer
    output-artifact: python-files

  python/codegen/emitter:
    input: codegen
    scope: scope-codegen/emitter

scope-codegen/emitter:
  input-artifact: python-files
  output-uri-expr: $key

output-artifact: python-files
```

# Multiapi script pipeline

```yaml $(multiapiscript)
pipeline:
  python/multiapiscript:
    scope: multiapiscript
    output-artifact: python-files

  python/multiapiscript/emitter:
    input: multiapiscript
    scope: scope-multiapiscript/emitter

scope-multiapiscript/emitter:
  input-artifact: python-files
  output-uri-expr: $key

output-artifact: python-files
```

# Black script pipeline

```yaml $(black)
pipeline:
  python/black:
    scope: black
    input: python/codegen
    output-artifact: python-files

  python/black/emitter:
    input: black
    scope: scope-black/emitter

scope-black/emitter:
  input-artifact: python-files
  output-uri-expr: $key

output-artifact: python-files
```

# Help

```yaml
help-content:
  python: # type: Help as defined in autorest-core/help.ts
    activationScope: python
    categoryFriendlyName: Python Generator
    settings:
      - key: python-sdks-folder
        description: The path to the root directory of your azure-sdk-for-python clone. Be sure to note that we include `sdk` in the folder path.
      - key: black
        description: Runs black formatting on your generated files. Defaults to `false`.
        type: string
      - key: basic-setup-py
        description: Whether to generate a build script for setuptools to package your SDK.  Defaults to `false`, generally not suggested if you are going to wrap the generated code
        type: bool
      - key: multiapi
        description: Whether to generate a multiapi client.
        type: bool
      - key: default-api
        description: In the case of `--multiapi`, you can override the default service API version with this flag. If not specified, we use the latest GA service version as the default API.
        type: string
      - key: no-namespace-folders
        description: Specify if you don't want pkgutil-style namespace folders. Defaults to `false`.
        type: bool
      - key: credential-default-policy-type
        description: Specify the default credential policy (authentication policy) for your client. Use in conjunction with `--add-credential`. Currently only supports `BearerTokenCredentialPolicy` and `AzureKeyCredentialPolicy`. Default value is `BearerTokenCredentialPolicy`. `--credential-scopes` is tied with `BearerTokenCredentialPolicy`, do not pass them in if you want `AzureKeyCredentialPolicy`.
        type: string
      - key: credential-key-header-name
        description: The name of the header which will pass the credential. Use if you have `--credential-default-policy-type` set to `AzureKeyCredentialPolicy`. For example, if generating cognitive services code, you might use `--credential-key-header-name=Ocp-Apim-Subscription-Key`
        type: string
```

<!-- LINKS -->

[python_docs]: https://github.com/Azure/autorest.python/tree/autorestv3/docs/readme.md
[main_docs]: https://github.com/Azure/autorest/tree/master/docs<|MERGE_RESOLUTION|>--- conflicted
+++ resolved
@@ -27,11 +27,7 @@
 pass-thru:
   - model-deduplicator
   - subset-reducer
-<<<<<<< HEAD
-version: 3.0.6371
-=======
 version: ^3.1.0
->>>>>>> 5bb3c43c
 use-extension:
   "@autorest/modelerfour": ^4.15.456
 
