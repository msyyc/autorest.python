# Generating with Autorest for Python v5.0.0

See [here](https://github.com/Azure/autorest.python/wiki/Generating-with-autorest-for-python-v5.0.0) for Python-specific docs, and [here] for general docs

# Contributing

This project welcomes contributions and suggestions. Most contributions require you to agree to a
Contributor License Agreement (CLA) declaring that you have the right to, and actually do, grant us
the rights to use your contribution. For details, visit https://cla.microsoft.com.

When you submit a pull request, a CLA-bot will automatically determine whether you need to provide
a CLA and decorate the PR appropriately (e.g., label, comment). Simply follow the instructions
provided by the bot. You will only need to do this once across all repos using our CLA.

This project has adopted the [Microsoft Open Source Code of Conduct](https://opensource.microsoft.com/codeofconduct/).
For more information see the [Code of Conduct FAQ](https://opensource.microsoft.com/codeofconduct/faq/) or
contact [opencode@microsoft.com](mailto:opencode@microsoft.com) with any additional questions or comments.

### Autorest plugin configuration

- Please don't edit this section unless you're re-configuring how the powershell extension plugs in to AutoRest
  AutoRest needs the below config to pick this up as a plug-in - see https://github.com/Azure/autorest/blob/master/docs/developer/architecture/AutoRest-extension.md

#### Python code gen

```yaml !$(multiapiscript)
pass-thru:
  - model-deduplicator
  - subset-reducer
<<<<<<< HEAD
version: ^3.1.0
# For changes to modelerfour
=======
version: ~3.3.0
>>>>>>> 8aeb4ac6
use-extension:
  "@autorest/modelerfour": ~4.19.1

modelerfour:
  group-parameters: true
  flatten-models: true
  flatten-payloads: true
  resolve-schema-name-collisons: true
  always-create-content-type-parameter: true
  multiple-request-parameter-flattening: false
  naming:
    parameter: snakecase
    property: snakecase
    operation: snakecase
    operationGroup: pascalcase
    choice: pascalcase
    choiceValue: uppercase
    constant: snakecase
    constantParameter: snakecase
    type: pascalcase
    local: _ + snakecase
    global: snakecase
    preserve-uppercase-max-length: 6
    override:
      $host: $host
      base64: base64
      IncludeAPIs: include_apis

pipeline:
  python:
    # Doesn't process anything, just makes it so that the 'python:' config section is loaded and available for the next plugins.
    pass-thru: true
    input: modelerfour/identity

  python/m2r:
    input: python

  python/namer:
    input: python/m2r

  python/codegen:
    input: python/namer
    output-artifact: python-files

  python/codegen/emitter:
    input: codegen
    scope: scope-codegen/emitter

scope-codegen/emitter:
  input-artifact: python-files
  output-uri-expr: $key

output-artifact: python-files
```

# Multiapi script pipeline

```yaml $(multiapiscript)
pipeline:
  python/multiapiscript:
    scope: multiapiscript
    output-artifact: python-files

  python/multiapiscript/emitter:
    input: multiapiscript
    scope: scope-multiapiscript/emitter

scope-multiapiscript/emitter:
  input-artifact: python-files
  output-uri-expr: $key

output-artifact: python-files
```

# Black script pipeline

```yaml $(black)
pipeline:
  python/black:
    scope: black
    input: python/codegen
    output-artifact: python-files

  python/black/emitter:
    input: black
    scope: scope-black/emitter

scope-black/emitter:
  input-artifact: python-files
  output-uri-expr: $key

output-artifact: python-files
```

# Help

```yaml
help-content:
  python: # type: Help as defined in autorest-core/help.ts
    activationScope: python
    categoryFriendlyName: Python Generator
    settings:
      - key: python-sdks-folder
        description: The path to the root directory of your azure-sdk-for-python clone. Be sure to note that we include `sdk` in the folder path.
      - key: black
        description: Runs black formatting on your generated files. Defaults to `false`.
        type: string
      - key: basic-setup-py
        description: Whether to generate a build script for setuptools to package your SDK.  Defaults to `false`, generally not suggested if you are going to wrap the generated code
        type: bool
      - key: multiapi
        description: Whether to generate a multiapi client.
        type: bool
      - key: default-api
        description: In the case of `--multiapi`, you can override the default service API version with this flag. If not specified, we use the latest GA service version as the default API.
        type: string
      - key: no-namespace-folders
        description: Specify if you don't want pkgutil-style namespace folders. Defaults to `false`.
        type: bool
      - key: credential-default-policy-type
        description: Specify the default credential policy (authentication policy) for your client. Use in conjunction with `--add-credential`. Currently only supports `BearerTokenCredentialPolicy` and `AzureKeyCredentialPolicy`. Default value is `BearerTokenCredentialPolicy`. `--credential-scopes` is tied with `BearerTokenCredentialPolicy`, do not pass them in if you want `AzureKeyCredentialPolicy`.
        type: string
      - key: credential-key-header-name
        description: The name of the header which will pass the credential. Use if you have `--credential-default-policy-type` set to `AzureKeyCredentialPolicy`. For example, if generating cognitive services code, you might use `--credential-key-header-name=Ocp-Apim-Subscription-Key`
        type: string
```

<!-- LINKS -->

[python_docs]: https://github.com/Azure/autorest.python/tree/autorestv3/docs/readme.md
[main_docs]: https://github.com/Azure/autorest/tree/master/docs<|MERGE_RESOLUTION|>--- conflicted
+++ resolved
@@ -27,12 +27,7 @@
 pass-thru:
   - model-deduplicator
   - subset-reducer
-<<<<<<< HEAD
-version: ^3.1.0
-# For changes to modelerfour
-=======
 version: ~3.3.0
->>>>>>> 8aeb4ac6
 use-extension:
   "@autorest/modelerfour": ~4.19.1
 
