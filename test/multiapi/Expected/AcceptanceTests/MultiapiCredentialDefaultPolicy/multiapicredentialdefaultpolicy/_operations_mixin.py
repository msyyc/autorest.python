--- conflicted
+++ resolved
@@ -125,15 +125,12 @@
         mixin_instance._deserialize = Deserializer(self._models_dict(api_version))
         return mixin_instance.begin_test_lro_and_paging(client_request_id, test_lro_and_paging_options, **kwargs)
 
-<<<<<<< HEAD
     @_InspectArgsForApiVersion(
         later_added_param_to_api_versions={
         'greeting_in_chinese': ['2.0.0', '3.0.0'],
         'greeting_in_french': ['3.0.0'],
         }
     )
-=======
->>>>>>> 19c86237
     def test_different_calls(
         self,
         greeting_in_english,  # type: str
@@ -153,14 +150,11 @@
         :return: None, or the result of cls(response)
         :rtype: None
         :raises: ~azure.core.exceptions.HttpResponseError
-<<<<<<< HEAD
 
         **New in API version 2.0.0**
             The parameter *greeting_in_chinese*
         **New in API version 3.0.0**
             The parameter *greeting_in_french*
-=======
->>>>>>> 19c86237
         """
         api_version = self._get_api_version('test_different_calls')
         if api_version == '1.0.0':
@@ -177,14 +171,11 @@
         mixin_instance._serialize = Serializer(self._models_dict(api_version))
         mixin_instance._serialize.client_side_validation = False
         mixin_instance._deserialize = Deserializer(self._models_dict(api_version))
-<<<<<<< HEAD
 
         if api_version in ['1.0.0']:
             return mixin_instance.test_different_calls(greeting_in_english, **kwargs)
         elif api_version in ['2.0.0']:
             return mixin_instance.test_different_calls(greeting_in_english, greeting_in_chinese, **kwargs)
-=======
->>>>>>> 19c86237
         return mixin_instance.test_different_calls(greeting_in_english, greeting_in_chinese, greeting_in_french, **kwargs)
 
     def test_one(
