--- conflicted
+++ resolved
@@ -48,31 +48,6 @@
         "operation_group_two": "OperationGroupTwoOperations"
     },
     "operation_mixins": {
-<<<<<<< HEAD
-        "test_paging" : {
-            "sync": {
-                "signature": "def test_paging(\n    self,\n    **kwargs  # type: Any\n):\n",
-                "doc": "\"\"\"Returns ModelThree with optionalProperty \u0027paged\u0027.\n\n:keyword callable cls: A custom type or function that will be passed the direct response\n:return: An iterator like instance of either PagingResult or the result of cls(response)\n:rtype: ~azure.core.paging.ItemPaged[~multiapinoasync.v3.models.PagingResult]\n:raises: ~azure.core.exceptions.HttpResponseError\n\"\"\""
-            },
-            "async": {
-                "coroutine": false,
-                "signature": "def test_paging(\n    self,\n    **kwargs\n) -\u003e AsyncItemPaged[\"_models.PagingResult\"]:\n",
-                "doc": "\"\"\"Returns ModelThree with optionalProperty \u0027paged\u0027.\n\n:keyword callable cls: A custom type or function that will be passed the direct response\n:return: An iterator like instance of either PagingResult or the result of cls(response)\n:rtype: ~azure.core.async_paging.AsyncItemPaged[~multiapinoasync.v3.models.PagingResult]\n:raises: ~azure.core.exceptions.HttpResponseError\n\"\"\""
-            },
-            "call": ""
-        },
-        "test_different_calls" : {
-            "sync": {
-                "signature": "def test_different_calls(\n    self,\n    greeting_in_english,  # type: str\n    greeting_in_chinese=None,  # type: Optional[str]\n    greeting_in_french=None,  # type: Optional[str]\n    **kwargs  # type: Any\n):\n",
-                "doc": "\"\"\"Has added parameters across the API versions.\n\n:param greeting_in_english: pass in \u0027hello\u0027 to pass test.\n:type greeting_in_english: str\n:param greeting_in_chinese: pass in \u0027nihao\u0027 to pass test.\n:type greeting_in_chinese: str\n:param greeting_in_french: pass in \u0027bonjour\u0027 to pass test.\n:type greeting_in_french: str\n:keyword callable cls: A custom type or function that will be passed the direct response\n:return: None, or the result of cls(response)\n:rtype: None\n:raises: ~azure.core.exceptions.HttpResponseError\n\"\"\""
-            },
-            "async": {
-                "coroutine": true,
-                "signature": "async def test_different_calls(\n    self,\n    greeting_in_english: str,\n    greeting_in_chinese: Optional[str] = None,\n    greeting_in_french: Optional[str] = None,\n    **kwargs\n) -\u003e None:\n",
-                "doc": "\"\"\"Has added parameters across the API versions.\n\n:param greeting_in_english: pass in \u0027hello\u0027 to pass test.\n:type greeting_in_english: str\n:param greeting_in_chinese: pass in \u0027nihao\u0027 to pass test.\n:type greeting_in_chinese: str\n:param greeting_in_french: pass in \u0027bonjour\u0027 to pass test.\n:type greeting_in_french: str\n:keyword callable cls: A custom type or function that will be passed the direct response\n:return: None, or the result of cls(response)\n:rtype: None\n:raises: ~azure.core.exceptions.HttpResponseError\n\"\"\""
-            },
-            "call": "greeting_in_english, greeting_in_chinese, greeting_in_french"
-=======
         "sync_imports": "{\"regular\": {\"azurecore\": {\"azure.core.exceptions\": [\"ClientAuthenticationError\", \"HttpResponseError\", \"ResourceExistsError\", \"ResourceNotFoundError\", \"map_error\"], \"azure.mgmt.core.exceptions\": [\"ARMErrorFormat\"], \"azure.core.pipeline\": [\"PipelineResponse\"], \"azure.core.pipeline.transport\": [\"HttpRequest\", \"HttpResponse\"], \"azure.core.paging\": [\"ItemPaged\"]}, \"stdlib\": {\"warnings\": [null]}}, \"conditional\": {\"stdlib\": {\"typing\": [\"Any\", \"Callable\", \"Dict\", \"Generic\", \"Iterable\", \"Optional\", \"TypeVar\"]}}}",
         "async_imports": "{\"regular\": {\"azurecore\": {\"azure.core.exceptions\": [\"ClientAuthenticationError\", \"HttpResponseError\", \"ResourceExistsError\", \"ResourceNotFoundError\", \"map_error\"], \"azure.mgmt.core.exceptions\": [\"ARMErrorFormat\"], \"azure.core.pipeline\": [\"PipelineResponse\"], \"azure.core.pipeline.transport\": [\"AsyncHttpResponse\", \"HttpRequest\"], \"azure.core.async_paging\": [\"AsyncItemPaged\", \"AsyncList\"]}, \"stdlib\": {\"warnings\": [null]}}, \"conditional\": {\"stdlib\": {\"typing\": [\"Any\", \"AsyncIterable\", \"Callable\", \"Dict\", \"Generic\", \"Optional\", \"TypeVar\"]}}}",
         "operations": {
@@ -87,8 +62,19 @@
                     "doc": "\"\"\"Returns ModelThree with optionalProperty \u0027paged\u0027.\n\n:keyword callable cls: A custom type or function that will be passed the direct response\n:return: An iterator like instance of either PagingResult or the result of cls(response)\n:rtype: ~azure.core.async_paging.AsyncItemPaged[~multiapinoasync.v3.models.PagingResult]\n:raises: ~azure.core.exceptions.HttpResponseError\n\"\"\""
                 },
                 "call": ""
+            },
+            "test_different_calls" : {
+                "sync": {
+                    "signature": "def test_different_calls(\n    self,\n    greeting_in_english,  # type: str\n    greeting_in_chinese=None,  # type: Optional[str]\n    greeting_in_french=None,  # type: Optional[str]\n    **kwargs  # type: Any\n):\n",
+                    "doc": "\"\"\"Has added parameters across the API versions.\n\n:param greeting_in_english: pass in \u0027hello\u0027 to pass test.\n:type greeting_in_english: str\n:param greeting_in_chinese: pass in \u0027nihao\u0027 to pass test.\n:type greeting_in_chinese: str\n:param greeting_in_french: pass in \u0027bonjour\u0027 to pass test.\n:type greeting_in_french: str\n:keyword callable cls: A custom type or function that will be passed the direct response\n:return: None, or the result of cls(response)\n:rtype: None\n:raises: ~azure.core.exceptions.HttpResponseError\n\"\"\""
+                },
+                "async": {
+                    "coroutine": true,
+                    "signature": "async def test_different_calls(\n    self,\n    greeting_in_english: str,\n    greeting_in_chinese: Optional[str] = None,\n    greeting_in_french: Optional[str] = None,\n    **kwargs\n) -\u003e None:\n",
+                    "doc": "\"\"\"Has added parameters across the API versions.\n\n:param greeting_in_english: pass in \u0027hello\u0027 to pass test.\n:type greeting_in_english: str\n:param greeting_in_chinese: pass in \u0027nihao\u0027 to pass test.\n:type greeting_in_chinese: str\n:param greeting_in_french: pass in \u0027bonjour\u0027 to pass test.\n:type greeting_in_french: str\n:keyword callable cls: A custom type or function that will be passed the direct response\n:return: None, or the result of cls(response)\n:rtype: None\n:raises: ~azure.core.exceptions.HttpResponseError\n\"\"\""
+                },
+                "call": "greeting_in_english, greeting_in_chinese, greeting_in_french"
             }
->>>>>>> 4e0ac438
         }
     }
 }