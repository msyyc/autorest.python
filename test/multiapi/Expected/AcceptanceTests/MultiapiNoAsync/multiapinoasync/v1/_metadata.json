{
    "chosen_version": "1.0.0",
    "total_api_version_list": ["1.0.0"],
    "client": {
        "name": "MultiapiServiceClient",
        "filename": "_multiapi_service_client",
        "description": "Service client for multiapi client testing.",
        "base_url": "\u0027http://localhost:3000\u0027",
        "custom_base_url": null,
        "azure_arm": true,
        "has_lro_operations": true,
        "client_side_validation": false,
        "sync_imports": "{\"typing\": {\"azurecore\": {\"azure.core.credentials\": [\"TokenCredential\"]}}, \"regular\": {\"azurecore\": {\"azure.profiles\": [\"KnownProfiles\", \"ProfileDefinition\"], \"azure.profiles.multiapiclient\": [\"MultiApiClientMixin\"], \"msrest\": [\"Deserializer\", \"Serializer\"], \"azure.core.rest\": [\"HttpResponse\", \"_StreamContextManager\"], \"azure.mgmt.core\": [\"ARMPipelineClient\"]}, \"local\": {\"._configuration\": [\"MultiapiServiceClientConfiguration\"], \"._operations_mixin\": [\"MultiapiServiceClientOperationsMixin\"]}, \"stdlib\": {\"copy\": [\"deepcopy\"]}}, \"conditional\": {\"stdlib\": {\"typing\": [\"Any\", \"Optional\"]}, \"azurecore\": {\"azure.core.rest\": [\"HttpRequest\"]}}}",
        "async_imports": "{\"typing\": {\"azurecore\": {\"azure.core.credentials_async\": [\"AsyncTokenCredential\"]}}, \"regular\": {\"azurecore\": {\"azure.profiles\": [\"KnownProfiles\", \"ProfileDefinition\"], \"azure.profiles.multiapiclient\": [\"MultiApiClientMixin\"], \"msrest\": [\"Deserializer\", \"Serializer\"], \"azure.core.rest\": [\"AsyncHttpResponse\", \"_AsyncStreamContextManager\"], \"azure.mgmt.core\": [\"AsyncARMPipelineClient\"]}, \"local\": {\"._configuration\": [\"MultiapiServiceClientConfiguration\"], \"._operations_mixin\": [\"MultiapiServiceClientOperationsMixin\"]}, \"stdlib\": {\"copy\": [\"deepcopy\"]}}, \"conditional\": {\"stdlib\": {\"typing\": [\"Any\", \"Optional\"]}, \"azurecore\": {\"azure.core.rest\": [\"HttpRequest\"]}}}"
    },
    "global_parameters": {
        "sync": {
            "credential": {
                "signature": "credential,  # type: \"TokenCredential\"",
                "description": "Credential needed for the client to connect to Azure.",
                "docstring_type": "~azure.core.credentials.TokenCredential",
                "required": true
            }
        },
        "async": {
            "credential": {
                "signature": "credential: \"AsyncTokenCredential\",",
                "description": "Credential needed for the client to connect to Azure.",
                "docstring_type": "~azure.core.credentials_async.AsyncTokenCredential",
                "required": true
            }
        },
        "constant": {
        },
        "call": "credential",
        "service_client_specific": {
            "sync": {
                "api_version": {
                    "signature": "api_version=None, # type: Optional[str]",
                    "description": "API version to use if no profile is provided, or if missing in profile.",
                    "docstring_type": "str",
                    "required": false
                },
                "base_url": {
                    "signature": "base_url=None,  # type: Optional[str]",
                    "description": "Service URL",
                    "docstring_type": "str",
                    "required": false
                },
                "profile": {
                    "signature": "profile=KnownProfiles.default, # type: KnownProfiles",
                    "description": "A profile definition, from KnownProfiles to dict.",
                    "docstring_type": "azure.profiles.KnownProfiles",
                    "required": false
                }
            },
            "async": {
                "api_version": {
                    "signature": "api_version: Optional[str] = None,",
                    "description": "API version to use if no profile is provided, or if missing in profile.",
                    "docstring_type": "str",
                    "required": false
                },
                "base_url": {
                    "signature": "base_url: Optional[str] = None,",
                    "description": "Service URL",
                    "docstring_type": "str",
                    "required": false
                },
                "profile": {
                    "signature": "profile: KnownProfiles = KnownProfiles.default,",
                    "description": "A profile definition, from KnownProfiles to dict.",
                    "docstring_type": "azure.profiles.KnownProfiles",
                    "required": false
                }
            }
        }
    },
    "config": {
        "credential": true,
        "credential_scopes": ["https://management.azure.com/.default"],
        "credential_default_policy_type": "BearerTokenCredentialPolicy",
        "credential_default_policy_type_has_async_version": true,
        "credential_key_header_name": null,
        "sync_imports": "{\"regular\": {\"azurecore\": {\"azure.core.configuration\": [\"Configuration\"], \"azure.core.pipeline\": [\"policies\"], \"azure.mgmt.core.policies\": [\"ARMHttpLoggingPolicy\"]}, \"local\": {\"._version\": [\"VERSION\"]}}, \"conditional\": {\"stdlib\": {\"typing\": [\"Any\"]}}, \"typing\": {\"azurecore\": {\"azure.core.credentials\": [\"TokenCredential\"]}}}",
        "async_imports": "{\"regular\": {\"azurecore\": {\"azure.core.configuration\": [\"Configuration\"], \"azure.core.pipeline\": [\"policies\"], \"azure.mgmt.core.policies\": [\"ARMHttpLoggingPolicy\"]}, \"local\": {\".._version\": [\"VERSION\"]}}, \"conditional\": {\"stdlib\": {\"typing\": [\"Any\"]}}, \"typing\": {\"azurecore\": {\"azure.core.credentials_async\": [\"AsyncTokenCredential\"]}}}"
    },
    "operation_groups": {
        "operation_group_one": "OperationGroupOneOperations"
    },
    "operation_mixins": {
        "sync_imports": "{\"regular\": {\"azurecore\": {\"azure.core.exceptions\": [\"ClientAuthenticationError\", \"HttpResponseError\", \"ResourceExistsError\", \"ResourceNotFoundError\", \"map_error\"], \"azure.mgmt.core.exceptions\": [\"ARMErrorFormat\"], \"azure.core.pipeline\": [\"PipelineResponse\"], \"azure.core.rest\": [\"HttpRequest\"], \"azure.core.pipeline.transport\": [\"HttpResponse\"], \"azure.core.polling\": [\"LROPoller\", \"NoPolling\", \"PollingMethod\"], \"azure.mgmt.core.polling.arm_polling\": [\"ARMPolling\"], \"azure.core.paging\": [\"ItemPaged\"]}, \"stdlib\": {\"warnings\": [null], \"json\": [null]}, \"local\": {\"..\": [\"_rest\"]}}, \"conditional\": {\"stdlib\": {\"typing\": [\"Any\", \"Callable\", \"Dict\", \"Generic\", \"Iterable\", \"Optional\", \"TypeVar\", \"Union\"]}}}",
        "async_imports": "{\"regular\": {\"azurecore\": {\"azure.core.exceptions\": [\"ClientAuthenticationError\", \"HttpResponseError\", \"ResourceExistsError\", \"ResourceNotFoundError\", \"map_error\"], \"azure.mgmt.core.exceptions\": [\"ARMErrorFormat\"], \"azure.core.pipeline\": [\"PipelineResponse\"], \"azure.core.rest\": [\"HttpRequest\"], \"azure.core.pipeline.transport\": [\"AsyncHttpResponse\"], \"azure.core.polling\": [\"AsyncLROPoller\", \"AsyncNoPolling\", \"AsyncPollingMethod\"], \"azure.mgmt.core.polling.async_arm_polling\": [\"AsyncARMPolling\"], \"azure.core.async_paging\": [\"AsyncItemPaged\", \"AsyncList\"]}, \"stdlib\": {\"warnings\": [null], \"json\": [null]}, \"local\": {\"...\": [\"_rest\"]}}, \"conditional\": {\"stdlib\": {\"typing\": [\"Any\", \"AsyncIterable\", \"Callable\", \"Dict\", \"Generic\", \"Optional\", \"TypeVar\", \"Union\"]}}}",
        "operations": {
            "test_one" : {
                "sync": {
                    "signature": "def test_one(\n    self,\n    id,  # type: int\n    message=None,  # type: Optional[str]\n    **kwargs  # type: Any\n):\n",
                    "doc": "\"\"\"TestOne should be in an FirstVersionOperationsMixin.\n\n:param id: An int parameter.\n:type id: int\n:param message: An optional string parameter.\n:type message: str\n:keyword callable cls: A custom type or function that will be passed the direct response\n:return: None, or the result of cls(response)\n:rtype: None\n:raises: ~azure.core.exceptions.HttpResponseError\n\"\"\""
                },
                "async": {
                    "coroutine": true,
                    "signature": "async def test_one(\n    self,\n    id: int,\n    message: Optional[str] = None,\n    **kwargs: Any\n) -\u003e None:\n",
                    "doc": "\"\"\"TestOne should be in an FirstVersionOperationsMixin.\n\n:param id: An int parameter.\n:type id: int\n:param message: An optional string parameter.\n:type message: str\n:keyword callable cls: A custom type or function that will be passed the direct response\n:return: None, or the result of cls(response)\n:rtype: None\n:raises: ~azure.core.exceptions.HttpResponseError\n\"\"\""
                },
                "call": "id, message"
            },
            "_test_lro_initial" : {
                "sync": {
                    "signature": "def _test_lro_initial(\n    self,\n    product=None,  # type: Optional[\"_models.Product\"]\n    **kwargs  # type: Any\n):\n",
                    "doc": "\"\"\"\n\n:param product: Product to put.\n:type product: ~multiapinoasync.v1.models.Product\n:keyword callable cls: A custom type or function that will be passed the direct response\n:return: Product, or the result of cls(response)\n:rtype: ~multiapinoasync.v1.models.Product or None\n:raises: ~azure.core.exceptions.HttpResponseError\n\"\"\""
                },
                "async": {
                    "coroutine": true,
                    "signature": "async def _test_lro_initial(\n    self,\n    product: Optional[\"_models.Product\"] = None,\n    **kwargs: Any\n) -\u003e Optional[\"_models.Product\"]:\n",
                    "doc": "\"\"\"\n\n:param product: Product to put.\n:type product: ~multiapinoasync.v1.models.Product\n:keyword callable cls: A custom type or function that will be passed the direct response\n:return: Product, or the result of cls(response)\n:rtype: ~multiapinoasync.v1.models.Product or None\n:raises: ~azure.core.exceptions.HttpResponseError\n\"\"\""
                },
                "call": "product"
            },
            "begin_test_lro" : {
                "sync": {
                    "signature": "def begin_test_lro(\n    self,\n    product=None,  # type: Optional[\"_models.Product\"]\n    **kwargs  # type: Any\n):\n",
                    "doc": "\"\"\"Put in whatever shape of Product you want, will return a Product with id equal to 100.\n\n:param product: Product to put.\n:type product: ~multiapinoasync.v1.models.Product\n:keyword callable cls: A custom type or function that will be passed the direct response\n:keyword str continuation_token: A continuation token to restart a poller from a saved state.\n:keyword polling: By default, your polling method will be ARMPolling.\n Pass in False for this operation to not poll, or pass in your own initialized polling object for a personal polling strategy.\n:paramtype polling: bool or ~azure.core.polling.PollingMethod\n:keyword int polling_interval: Default waiting time between two polls for LRO operations if no Retry-After header is present.\n:return: An instance of LROPoller that returns either Product or the result of cls(response)\n:rtype: ~azure.core.polling.LROPoller[~multiapinoasync.v1.models.Product]\n:raises ~azure.core.exceptions.HttpResponseError:\n\"\"\""
                },
                "async": {
                    "coroutine": true,
                    "signature": "async def begin_test_lro(\n    self,\n    product: Optional[\"_models.Product\"] = None,\n    **kwargs: Any\n) -\u003e AsyncLROPoller[\"_models.Product\"]:\n",
<<<<<<< HEAD
                    "doc": "\"\"\"Put in whatever shape of Product you want, will return a Product with id equal to 100.\n\n:param product: Product to put.\n:type product: ~multiapinoasync.v1.models.Product\n:keyword callable cls: A custom type or function that will be passed the direct response\n:keyword str continuation_token: A continuation token to restart a poller from a saved state.\n:keyword polling: Pass in True if you\u0027d like the AsyncARMPolling polling method,\n False for no polling, or your own initialized polling object for a personal polling strategy.\n:paramtype polling: bool or ~azure.core.polling.AsyncPollingMethod\n:keyword int polling_interval: Default waiting time between two polls for LRO operations if no Retry-After header is present.\n:return: An instance of AsyncLROPoller that returns either Product or the result of cls(response)\n:rtype: ~azure.core.polling.AsyncLROPoller[~multiapinoasync.v1.models.Product]\n:raises ~azure.core.exceptions.HttpResponseError:\n\"\"\""
=======
                    "doc": "\"\"\"Put in whatever shape of Product you want, will return a Product with id equal to 100.\n\n:param product: Product to put.\n:type product: ~multiapinoasync.v1.models.Product\n:keyword callable cls: A custom type or function that will be passed the direct response\n:keyword str continuation_token: A continuation token to restart a poller from a saved state.\n:keyword polling: By default, your polling method will be AsyncARMPolling.\n Pass in False for this operation to not poll, or pass in your own initialized polling object for a personal polling strategy.\n:paramtype polling: bool or ~azure.core.polling.AsyncPollingMethod\n:keyword int polling_interval: Default waiting time between two polls for LRO operations if no Retry-After header is present.\n:return: An instance of AsyncLROPoller that returns either Product or the result of cls(response)\n:rtype: ~azure.core.polling.AsyncLROPoller[~multiapinoasync.v1.models.Product]\n:raises ~azure.core.exceptions.HttpResponseError:\n\"\"\""
>>>>>>> 6f54c975
                },
                "call": "product"
            },
            "_test_lro_and_pa_initial" : {
                "sync": {
                    "signature": "def _test_lro_and_pa_initial(\n    self,\n    client_request_id=None,  # type: Optional[str]\n    test_lro_and_paging_options=None,  # type: Optional[\"_models.TestLroAndPagingOptions\"]\n    **kwargs  # type: Any\n):\n",
                    "doc": "\"\"\"\n\n:param client_request_id:\n:type client_request_id: str\n:param test_lro_and_paging_options: Parameter group.\n:type test_lro_and_paging_options: ~multiapinoasync.v1.models.TestLroAndPagingOptions\n:keyword callable cls: A custom type or function that will be passed the direct response\n:return: PagingResult, or the result of cls(response)\n:rtype: ~multiapinoasync.v1.models.PagingResult\n:raises: ~azure.core.exceptions.HttpResponseError\n\"\"\""
                },
                "async": {
                    "coroutine": true,
<<<<<<< HEAD
                    "signature": "async def _test_lro_and_pa_initial(\n    self,\n    client_request_id: Optional[str] = None,\n    test_lro_and_paging_options: Optional[\"_models.TestLroAndPagingOptions\"] = None,\n    **kwargs: Any\n) -\u003e \"_models.PagingResult\":\n",
=======
                    "signature": "async def _test_lro_and_paging_initial(\n    self,\n    client_request_id: Optional[str] = None,\n    test_lro_and_paging_options: Optional[\"_models.TestLroAndPagingOptions\"] = None,\n    **kwargs: Any\n) -\u003e \"_models.PagingResult\":\n",
>>>>>>> 6f54c975
                    "doc": "\"\"\"\n\n:param client_request_id:\n:type client_request_id: str\n:param test_lro_and_paging_options: Parameter group.\n:type test_lro_and_paging_options: ~multiapinoasync.v1.models.TestLroAndPagingOptions\n:keyword callable cls: A custom type or function that will be passed the direct response\n:return: PagingResult, or the result of cls(response)\n:rtype: ~multiapinoasync.v1.models.PagingResult\n:raises: ~azure.core.exceptions.HttpResponseError\n\"\"\""
                },
                "call": "client_request_id, test_lro_and_paging_options"
            },
            "begin_test_lro_and_paging" : {
                "sync": {
                    "signature": "def begin_test_lro_and_paging(\n    self,\n    client_request_id=None,  # type: Optional[str]\n    test_lro_and_paging_options=None,  # type: Optional[\"_models.TestLroAndPagingOptions\"]\n    **kwargs  # type: Any\n):\n",
                    "doc": "\"\"\"A long-running paging operation that includes a nextLink that has 10 pages.\n\n:param client_request_id:\n:type client_request_id: str\n:param test_lro_and_paging_options: Parameter group.\n:type test_lro_and_paging_options: ~multiapinoasync.v1.models.TestLroAndPagingOptions\n:keyword callable cls: A custom type or function that will be passed the direct response\n:keyword str continuation_token: A continuation token to restart a poller from a saved state.\n:keyword polling: By default, your polling method will be ARMPolling.\n Pass in False for this operation to not poll, or pass in your own initialized polling object for a personal polling strategy.\n:paramtype polling: bool or ~azure.core.polling.PollingMethod\n:keyword int polling_interval: Default waiting time between two polls for LRO operations if no Retry-After header is present.\n:return: An instance of LROPoller that returns an iterator like instance of either PagingResult or the result of cls(response)\n:rtype: ~azure.core.polling.LROPoller[~azure.core.paging.ItemPaged[~multiapinoasync.v1.models.PagingResult]]\n:raises ~azure.core.exceptions.HttpResponseError:\n\"\"\""
                },
                "async": {
                    "coroutine": false,
                    "signature": "def begin_test_lro_and_paging(\n    self,\n    client_request_id: Optional[str] = None,\n    test_lro_and_paging_options: Optional[\"_models.TestLroAndPagingOptions\"] = None,\n    **kwargs: Any\n) -\u003e AsyncLROPoller[AsyncItemPaged[\"_models.PagingResult\"]]:\n",
<<<<<<< HEAD
                    "doc": "\"\"\"A long-running paging operation that includes a nextLink that has 10 pages.\n\n:param client_request_id:\n:type client_request_id: str\n:param test_lro_and_paging_options: Parameter group.\n:type test_lro_and_paging_options: ~multiapinoasync.v1.models.TestLroAndPagingOptions\n:keyword callable cls: A custom type or function that will be passed the direct response\n:keyword str continuation_token: A continuation token to restart a poller from a saved state.\n:keyword polling: Pass in True if you\u0027d like the AsyncARMPolling polling method,\n False for no polling, or your own initialized polling object for a personal polling strategy.\n:paramtype polling: bool or ~azure.core.polling.AsyncPollingMethod\n:keyword int polling_interval: Default waiting time between two polls for LRO operations if no Retry-After header is present.\n:return: An instance of AsyncLROPoller that returns an iterator like instance of either PagingResult or the result of cls(response)\n:rtype: ~azure.core.polling.AsyncLROPoller[~azure.core.async_paging.AsyncItemPaged[~multiapinoasync.v1.models.PagingResult]]\n:raises ~azure.core.exceptions.HttpResponseError:\n\"\"\""
=======
                    "doc": "\"\"\"A long-running paging operation that includes a nextLink that has 10 pages.\n\n:param client_request_id:\n:type client_request_id: str\n:param test_lro_and_paging_options: Parameter group.\n:type test_lro_and_paging_options: ~multiapinoasync.v1.models.TestLroAndPagingOptions\n:keyword callable cls: A custom type or function that will be passed the direct response\n:keyword str continuation_token: A continuation token to restart a poller from a saved state.\n:keyword polling: By default, your polling method will be AsyncARMPolling.\n Pass in False for this operation to not poll, or pass in your own initialized polling object for a personal polling strategy.\n:paramtype polling: bool or ~azure.core.polling.AsyncPollingMethod\n:keyword int polling_interval: Default waiting time between two polls for LRO operations if no Retry-After header is present.\n:return: An instance of AsyncLROPoller that returns an iterator like instance of either PagingResult or the result of cls(response)\n:rtype: ~azure.core.polling.AsyncLROPoller[~azure.core.async_paging.AsyncItemPaged[~multiapinoasync.v1.models.PagingResult]]\n:raises ~azure.core.exceptions.HttpResponseError:\n\"\"\""
>>>>>>> 6f54c975
                },
                "call": "client_request_id, test_lro_and_paging_options"
            },
            "test_different_calls" : {
                "sync": {
                    "signature": "def test_different_calls(\n    self,\n    greeting_in_english,  # type: str\n    **kwargs  # type: Any\n):\n",
                    "doc": "\"\"\"Has added parameters across the API versions.\n\n:param greeting_in_english: pass in \u0027hello\u0027 to pass test.\n:type greeting_in_english: str\n:keyword callable cls: A custom type or function that will be passed the direct response\n:return: None, or the result of cls(response)\n:rtype: None\n:raises: ~azure.core.exceptions.HttpResponseError\n\"\"\""
                },
                "async": {
                    "coroutine": true,
                    "signature": "async def test_different_calls(\n    self,\n    greeting_in_english: str,\n    **kwargs: Any\n) -\u003e None:\n",
                    "doc": "\"\"\"Has added parameters across the API versions.\n\n:param greeting_in_english: pass in \u0027hello\u0027 to pass test.\n:type greeting_in_english: str\n:keyword callable cls: A custom type or function that will be passed the direct response\n:return: None, or the result of cls(response)\n:rtype: None\n:raises: ~azure.core.exceptions.HttpResponseError\n\"\"\""
                },
                "call": "greeting_in_english"
            }
        }
    }
}<|MERGE_RESOLUTION|>--- conflicted
+++ resolved
@@ -124,11 +124,7 @@
                 "async": {
                     "coroutine": true,
                     "signature": "async def begin_test_lro(\n    self,\n    product: Optional[\"_models.Product\"] = None,\n    **kwargs: Any\n) -\u003e AsyncLROPoller[\"_models.Product\"]:\n",
-<<<<<<< HEAD
-                    "doc": "\"\"\"Put in whatever shape of Product you want, will return a Product with id equal to 100.\n\n:param product: Product to put.\n:type product: ~multiapinoasync.v1.models.Product\n:keyword callable cls: A custom type or function that will be passed the direct response\n:keyword str continuation_token: A continuation token to restart a poller from a saved state.\n:keyword polling: Pass in True if you\u0027d like the AsyncARMPolling polling method,\n False for no polling, or your own initialized polling object for a personal polling strategy.\n:paramtype polling: bool or ~azure.core.polling.AsyncPollingMethod\n:keyword int polling_interval: Default waiting time between two polls for LRO operations if no Retry-After header is present.\n:return: An instance of AsyncLROPoller that returns either Product or the result of cls(response)\n:rtype: ~azure.core.polling.AsyncLROPoller[~multiapinoasync.v1.models.Product]\n:raises ~azure.core.exceptions.HttpResponseError:\n\"\"\""
-=======
                     "doc": "\"\"\"Put in whatever shape of Product you want, will return a Product with id equal to 100.\n\n:param product: Product to put.\n:type product: ~multiapinoasync.v1.models.Product\n:keyword callable cls: A custom type or function that will be passed the direct response\n:keyword str continuation_token: A continuation token to restart a poller from a saved state.\n:keyword polling: By default, your polling method will be AsyncARMPolling.\n Pass in False for this operation to not poll, or pass in your own initialized polling object for a personal polling strategy.\n:paramtype polling: bool or ~azure.core.polling.AsyncPollingMethod\n:keyword int polling_interval: Default waiting time between two polls for LRO operations if no Retry-After header is present.\n:return: An instance of AsyncLROPoller that returns either Product or the result of cls(response)\n:rtype: ~azure.core.polling.AsyncLROPoller[~multiapinoasync.v1.models.Product]\n:raises ~azure.core.exceptions.HttpResponseError:\n\"\"\""
->>>>>>> 6f54c975
                 },
                 "call": "product"
             },
@@ -139,11 +135,7 @@
                 },
                 "async": {
                     "coroutine": true,
-<<<<<<< HEAD
-                    "signature": "async def _test_lro_and_pa_initial(\n    self,\n    client_request_id: Optional[str] = None,\n    test_lro_and_paging_options: Optional[\"_models.TestLroAndPagingOptions\"] = None,\n    **kwargs: Any\n) -\u003e \"_models.PagingResult\":\n",
-=======
                     "signature": "async def _test_lro_and_paging_initial(\n    self,\n    client_request_id: Optional[str] = None,\n    test_lro_and_paging_options: Optional[\"_models.TestLroAndPagingOptions\"] = None,\n    **kwargs: Any\n) -\u003e \"_models.PagingResult\":\n",
->>>>>>> 6f54c975
                     "doc": "\"\"\"\n\n:param client_request_id:\n:type client_request_id: str\n:param test_lro_and_paging_options: Parameter group.\n:type test_lro_and_paging_options: ~multiapinoasync.v1.models.TestLroAndPagingOptions\n:keyword callable cls: A custom type or function that will be passed the direct response\n:return: PagingResult, or the result of cls(response)\n:rtype: ~multiapinoasync.v1.models.PagingResult\n:raises: ~azure.core.exceptions.HttpResponseError\n\"\"\""
                 },
                 "call": "client_request_id, test_lro_and_paging_options"
@@ -156,11 +148,7 @@
                 "async": {
                     "coroutine": false,
                     "signature": "def begin_test_lro_and_paging(\n    self,\n    client_request_id: Optional[str] = None,\n    test_lro_and_paging_options: Optional[\"_models.TestLroAndPagingOptions\"] = None,\n    **kwargs: Any\n) -\u003e AsyncLROPoller[AsyncItemPaged[\"_models.PagingResult\"]]:\n",
-<<<<<<< HEAD
-                    "doc": "\"\"\"A long-running paging operation that includes a nextLink that has 10 pages.\n\n:param client_request_id:\n:type client_request_id: str\n:param test_lro_and_paging_options: Parameter group.\n:type test_lro_and_paging_options: ~multiapinoasync.v1.models.TestLroAndPagingOptions\n:keyword callable cls: A custom type or function that will be passed the direct response\n:keyword str continuation_token: A continuation token to restart a poller from a saved state.\n:keyword polling: Pass in True if you\u0027d like the AsyncARMPolling polling method,\n False for no polling, or your own initialized polling object for a personal polling strategy.\n:paramtype polling: bool or ~azure.core.polling.AsyncPollingMethod\n:keyword int polling_interval: Default waiting time between two polls for LRO operations if no Retry-After header is present.\n:return: An instance of AsyncLROPoller that returns an iterator like instance of either PagingResult or the result of cls(response)\n:rtype: ~azure.core.polling.AsyncLROPoller[~azure.core.async_paging.AsyncItemPaged[~multiapinoasync.v1.models.PagingResult]]\n:raises ~azure.core.exceptions.HttpResponseError:\n\"\"\""
-=======
                     "doc": "\"\"\"A long-running paging operation that includes a nextLink that has 10 pages.\n\n:param client_request_id:\n:type client_request_id: str\n:param test_lro_and_paging_options: Parameter group.\n:type test_lro_and_paging_options: ~multiapinoasync.v1.models.TestLroAndPagingOptions\n:keyword callable cls: A custom type or function that will be passed the direct response\n:keyword str continuation_token: A continuation token to restart a poller from a saved state.\n:keyword polling: By default, your polling method will be AsyncARMPolling.\n Pass in False for this operation to not poll, or pass in your own initialized polling object for a personal polling strategy.\n:paramtype polling: bool or ~azure.core.polling.AsyncPollingMethod\n:keyword int polling_interval: Default waiting time between two polls for LRO operations if no Retry-After header is present.\n:return: An instance of AsyncLROPoller that returns an iterator like instance of either PagingResult or the result of cls(response)\n:rtype: ~azure.core.polling.AsyncLROPoller[~azure.core.async_paging.AsyncItemPaged[~multiapinoasync.v1.models.PagingResult]]\n:raises ~azure.core.exceptions.HttpResponseError:\n\"\"\""
->>>>>>> 6f54c975
                 },
                 "call": "client_request_id, test_lro_and_paging_options"
             },
