--- conflicted
+++ resolved
@@ -193,11 +193,7 @@
         self,
         product: Optional["models.Product"] = None,
         **kwargs
-<<<<<<< HEAD
-    ) -> Union["models.Product", ClsReturnType]:
-=======
-    ) -> AsyncLROPoller["models.Product"]:
->>>>>>> f28fdc6a
+    ) -> AsyncLROPoller[Union["models.Product", ClsReturnType]]:
         """Put in whatever shape of Product you want, will return a Product with id equal to 100.
 
         :param product: Product to put.
@@ -236,16 +232,9 @@
                 return cls(pipeline_response, deserialized, {})
             return deserialized
 
-<<<<<<< HEAD
         if polling is True: polling_method = cast(AsyncPollingMethod, AsyncLROBasePolling(lro_delay,  **kwargs))
         elif polling is False: polling_method = cast(AsyncPollingMethod, AsyncNoPolling())
         else: polling_method = cast(AsyncPollingMethod, polling)
-        return await async_poller(self._client, raw_result, get_long_running_output, polling_method)
-    test_lro.metadata = {'url': '/multiapi/lro'}  # type: ignore
-=======
-        if polling is True: polling_method = AsyncLROBasePolling(lro_delay,  **kwargs)
-        elif polling is False: polling_method = AsyncNoPolling()
-        else: polling_method = polling
         if cont_token:
             return AsyncLROPoller.from_continuation_token(
                 polling_method=polling_method,
@@ -255,5 +244,4 @@
             )
         else:
             return AsyncLROPoller(self._client, raw_result, get_long_running_output, polling_method)
-    begin_test_lro.metadata = {'url': '/multiapi/lro'}  # type: ignore
->>>>>>> f28fdc6a
+    begin_test_lro.metadata = {'url': '/multiapi/lro'}  # type: ignore