# coding=utf-8
# --------------------------------------------------------------------------
# Copyright (c) Microsoft Corporation. All rights reserved.
# Licensed under the MIT License. See License.txt in the project root for license information.
# Code generated by Microsoft (R) AutoRest Code Generator.
# Changes may cause incorrect behavior and will be lost if the code is regenerated.
# --------------------------------------------------------------------------
from typing import Any, Callable, Dict, Generic, Optional, TypeVar
import warnings

from azure.core.exceptions import (
    ClientAuthenticationError,
    HttpResponseError,
    ResourceExistsError,
    ResourceNotFoundError,
    map_error,
)
from azure.core.pipeline import PipelineResponse
from azure.core.pipeline.transport import AsyncHttpResponse, HttpRequest
from azure.core.tracing.decorator_async import distributed_trace_async

from ... import models as _models

T = TypeVar("T")
ClsType = Optional[Callable[[PipelineResponse[HttpRequest, AsyncHttpResponse], T, Dict[str, Any]], Any]]


class HttpRetryOperations:
    """HttpRetryOperations async operations.

    You should not instantiate this class directly. Instead, you should create a Client instance that
    instantiates it for you and attaches it as an attribute.

    :ivar models: Alias to model classes used in this operation group.
    :type models: ~httpinfrastructure.models
    :param client: Client for service requests.
    :param config: Configuration of service client.
    :param serializer: An object model serializer.
    :param deserializer: An object model deserializer.
    """

    models = _models

    def __init__(self, client, config, serializer, deserializer) -> None:
        self._client = client
        self._serialize = serializer
        self._deserialize = deserializer
        self._config = config

    def _head408_request(self, **kwargs: Any) -> HttpRequest:
        accept = "application/json"

        # Construct URL
        url = self._head408_request.metadata["url"]  # type: ignore

        # Construct parameters
        query_parameters = {}  # type: Dict[str, Any]

        # Construct headers
        header_parameters = {}  # type: Dict[str, Any]
        header_parameters["Accept"] = self._serialize.header("accept", accept, "str")

        return self._client.head(url, query_parameters, header_parameters)

    _head408_request.metadata = {"url": "/http/retry/408"}  # type: ignore

    @distributed_trace_async
    async def head408(self, **kwargs: Any) -> None:
        """Return 408 status code, then 200 after retry.

        :keyword callable cls: A custom type or function that will be passed the direct response
        :return: None, or the result of cls(response)
        :rtype: None
        :raises: ~azure.core.exceptions.HttpResponseError
        """
        cls = kwargs.pop("cls", None)  # type: ClsType[None]
        error_map = {401: ClientAuthenticationError, 404: ResourceNotFoundError, 409: ResourceExistsError}
        error_map.update(kwargs.pop("error_map", {}))

        request = self._head408_request(**kwargs)

        kwargs.pop("content_type", None)

        pipeline_response = await self._client._pipeline.run(request, stream=False, **kwargs)
        response = pipeline_response.http_response

        if response.status_code not in [200]:
            map_error(status_code=response.status_code, response=response, error_map=error_map)
            error = self._deserialize.failsafe_deserialize(_models.Error, response)
            raise HttpResponseError(response=response, model=error)

        if cls:
            return cls(pipeline_response, None, {})

    head408.metadata = {"url": "/http/retry/408"}  # type: ignore

    def _put500_request(self, boolean_value: Optional[bool] = True, **kwargs: Any) -> HttpRequest:
        content_type = kwargs.pop("content_type", "application/json")
        accept = "application/json"

        # Construct URL
        url = self._put500_request.metadata["url"]  # type: ignore

        # Construct parameters
        query_parameters = {}  # type: Dict[str, Any]

        # Construct headers
        header_parameters = {}  # type: Dict[str, Any]
        header_parameters["Content-Type"] = self._serialize.header("content_type", content_type, "str")
        header_parameters["Accept"] = self._serialize.header("accept", accept, "str")

        body_content_kwargs = {}  # type: Dict[str, Any]
        if boolean_value is not None:
            body_content = self._serialize.body(boolean_value, "bool")
        else:
            body_content = None
        body_content_kwargs["content"] = body_content
        return self._client.put(url, query_parameters, header_parameters, **body_content_kwargs)

<<<<<<< HEAD
    _put500_request.metadata = {"url": "/http/retry/500"}  # type: ignore
=======
        if response.status_code not in [200]:
            map_error(status_code=response.status_code, response=response, error_map=error_map)
            error = self._deserialize.failsafe_deserialize(_models.Error, response)
            raise HttpResponseError(response=response, model=error)

        if cls:
            return cls(pipeline_response, None, {})

    put500.metadata = {"url": "/http/retry/500"}  # type: ignore
>>>>>>> 40ae534c

    @distributed_trace_async
    async def put500(self, boolean_value: Optional[bool] = True, **kwargs: Any) -> None:
        """Return 500 status code, then 200 after retry.

        :param boolean_value: Simple boolean value true.
        :type boolean_value: bool
        :keyword callable cls: A custom type or function that will be passed the direct response
        :return: None, or the result of cls(response)
        :rtype: None
        :raises: ~azure.core.exceptions.HttpResponseError
        """
        cls = kwargs.pop("cls", None)  # type: ClsType[None]
        error_map = {401: ClientAuthenticationError, 404: ResourceNotFoundError, 409: ResourceExistsError}
        error_map.update(kwargs.pop("error_map", {}))

        request = self._put500_request(boolean_value=boolean_value, **kwargs)
        kwargs.pop("content_type", None)

        pipeline_response = await self._client._pipeline.run(request, stream=False, **kwargs)
        response = pipeline_response.http_response

        if response.status_code not in [200]:
            map_error(status_code=response.status_code, response=response, error_map=error_map)
            error = self._deserialize(_models.Error, response)
            raise HttpResponseError(response=response, model=error)

        if cls:
            return cls(pipeline_response, None, {})

    put500.metadata = {"url": "/http/retry/500"}  # type: ignore

    def _patch500_request(self, boolean_value: Optional[bool] = True, **kwargs: Any) -> HttpRequest:
        content_type = kwargs.pop("content_type", "application/json")
        accept = "application/json"

        # Construct URL
        url = self._patch500_request.metadata["url"]  # type: ignore

        # Construct parameters
        query_parameters = {}  # type: Dict[str, Any]

        # Construct headers
        header_parameters = {}  # type: Dict[str, Any]
        header_parameters["Content-Type"] = self._serialize.header("content_type", content_type, "str")
        header_parameters["Accept"] = self._serialize.header("accept", accept, "str")

        body_content_kwargs = {}  # type: Dict[str, Any]
        if boolean_value is not None:
            body_content = self._serialize.body(boolean_value, "bool")
        else:
            body_content = None
        body_content_kwargs["content"] = body_content
        return self._client.patch(url, query_parameters, header_parameters, **body_content_kwargs)

    _patch500_request.metadata = {"url": "/http/retry/500"}  # type: ignore

    @distributed_trace_async
    async def patch500(self, boolean_value: Optional[bool] = True, **kwargs: Any) -> None:
        """Return 500 status code, then 200 after retry.

        :param boolean_value: Simple boolean value true.
        :type boolean_value: bool
        :keyword callable cls: A custom type or function that will be passed the direct response
        :return: None, or the result of cls(response)
        :rtype: None
        :raises: ~azure.core.exceptions.HttpResponseError
        """
        cls = kwargs.pop("cls", None)  # type: ClsType[None]
        error_map = {401: ClientAuthenticationError, 404: ResourceNotFoundError, 409: ResourceExistsError}
        error_map.update(kwargs.pop("error_map", {}))

        request = self._patch500_request(boolean_value=boolean_value, **kwargs)
        kwargs.pop("content_type", None)

        pipeline_response = await self._client._pipeline.run(request, stream=False, **kwargs)
        response = pipeline_response.http_response

        if response.status_code not in [200]:
            map_error(status_code=response.status_code, response=response, error_map=error_map)
            error = self._deserialize.failsafe_deserialize(_models.Error, response)
            raise HttpResponseError(response=response, model=error)

        if cls:
            return cls(pipeline_response, None, {})

    patch500.metadata = {"url": "/http/retry/500"}  # type: ignore

    def _get502_request(self, **kwargs: Any) -> HttpRequest:
        accept = "application/json"

        # Construct URL
        url = self._get502_request.metadata["url"]  # type: ignore

        # Construct parameters
        query_parameters = {}  # type: Dict[str, Any]

        # Construct headers
        header_parameters = {}  # type: Dict[str, Any]
        header_parameters["Accept"] = self._serialize.header("accept", accept, "str")

        return self._client.get(url, query_parameters, header_parameters)

    _get502_request.metadata = {"url": "/http/retry/502"}  # type: ignore

    @distributed_trace_async
    async def get502(self, **kwargs: Any) -> None:
        """Return 502 status code, then 200 after retry.

        :keyword callable cls: A custom type or function that will be passed the direct response
        :return: None, or the result of cls(response)
        :rtype: None
        :raises: ~azure.core.exceptions.HttpResponseError
        """
        cls = kwargs.pop("cls", None)  # type: ClsType[None]
        error_map = {401: ClientAuthenticationError, 404: ResourceNotFoundError, 409: ResourceExistsError}
        error_map.update(kwargs.pop("error_map", {}))

        request = self._get502_request(**kwargs)

        kwargs.pop("content_type", None)

        pipeline_response = await self._client._pipeline.run(request, stream=False, **kwargs)
        response = pipeline_response.http_response

        if response.status_code not in [200]:
            map_error(status_code=response.status_code, response=response, error_map=error_map)
            error = self._deserialize.failsafe_deserialize(_models.Error, response)
            raise HttpResponseError(response=response, model=error)

        if cls:
            return cls(pipeline_response, None, {})

    get502.metadata = {"url": "/http/retry/502"}  # type: ignore

    def _options502_request(self, **kwargs: Any) -> HttpRequest:
        accept = "application/json"

        # Construct URL
        url = self._options502_request.metadata["url"]  # type: ignore

        # Construct parameters
        query_parameters = {}  # type: Dict[str, Any]

        # Construct headers
        header_parameters = {}  # type: Dict[str, Any]
        header_parameters["Accept"] = self._serialize.header("accept", accept, "str")

        return self._client.options(url, query_parameters, header_parameters)

    _options502_request.metadata = {"url": "/http/retry/502"}  # type: ignore

    @distributed_trace_async
    async def options502(self, **kwargs: Any) -> bool:
        """Return 502 status code, then 200 after retry.

        :keyword callable cls: A custom type or function that will be passed the direct response
        :return: bool, or the result of cls(response)
        :rtype: bool
        :raises: ~azure.core.exceptions.HttpResponseError
        """
        cls = kwargs.pop("cls", None)  # type: ClsType[bool]
        error_map = {401: ClientAuthenticationError, 404: ResourceNotFoundError, 409: ResourceExistsError}
        error_map.update(kwargs.pop("error_map", {}))

        request = self._options502_request(**kwargs)

        kwargs.pop("content_type", None)

        pipeline_response = await self._client._pipeline.run(request, stream=False, **kwargs)
        response = pipeline_response.http_response

        if response.status_code not in [200]:
            map_error(status_code=response.status_code, response=response, error_map=error_map)
            error = self._deserialize.failsafe_deserialize(_models.Error, response)
            raise HttpResponseError(response=response, model=error)

        deserialized = self._deserialize("bool", pipeline_response)

        if cls:
            return cls(pipeline_response, deserialized, {})

        return deserialized

    options502.metadata = {"url": "/http/retry/502"}  # type: ignore

    def _post503_request(self, boolean_value: Optional[bool] = True, **kwargs: Any) -> HttpRequest:
        content_type = kwargs.pop("content_type", "application/json")
        accept = "application/json"

        # Construct URL
        url = self._post503_request.metadata["url"]  # type: ignore

        # Construct parameters
        query_parameters = {}  # type: Dict[str, Any]

        # Construct headers
        header_parameters = {}  # type: Dict[str, Any]
        header_parameters["Content-Type"] = self._serialize.header("content_type", content_type, "str")
        header_parameters["Accept"] = self._serialize.header("accept", accept, "str")

        body_content_kwargs = {}  # type: Dict[str, Any]
        if boolean_value is not None:
            body_content = self._serialize.body(boolean_value, "bool")
        else:
            body_content = None
        body_content_kwargs["content"] = body_content
<<<<<<< HEAD
        return self._client.post(url, query_parameters, header_parameters, **body_content_kwargs)
=======
        request = self._client.post(url, query_parameters, header_parameters, **body_content_kwargs)
        pipeline_response = await self._client._pipeline.run(request, stream=False, **kwargs)
        response = pipeline_response.http_response

        if response.status_code not in [200]:
            map_error(status_code=response.status_code, response=response, error_map=error_map)
            error = self._deserialize.failsafe_deserialize(_models.Error, response)
            raise HttpResponseError(response=response, model=error)
>>>>>>> 40ae534c

    _post503_request.metadata = {"url": "/http/retry/503"}  # type: ignore

    @distributed_trace_async
    async def post503(self, boolean_value: Optional[bool] = True, **kwargs: Any) -> None:
        """Return 503 status code, then 200 after retry.

        :param boolean_value: Simple boolean value true.
        :type boolean_value: bool
        :keyword callable cls: A custom type or function that will be passed the direct response
        :return: None, or the result of cls(response)
        :rtype: None
        :raises: ~azure.core.exceptions.HttpResponseError
        """
        cls = kwargs.pop("cls", None)  # type: ClsType[None]
        error_map = {401: ClientAuthenticationError, 404: ResourceNotFoundError, 409: ResourceExistsError}
        error_map.update(kwargs.pop("error_map", {}))

        request = self._post503_request(boolean_value=boolean_value, **kwargs)
        kwargs.pop("content_type", None)

        pipeline_response = await self._client._pipeline.run(request, stream=False, **kwargs)
        response = pipeline_response.http_response

        if response.status_code not in [200]:
            map_error(status_code=response.status_code, response=response, error_map=error_map)
            error = self._deserialize(_models.Error, response)
            raise HttpResponseError(response=response, model=error)

        if cls:
            return cls(pipeline_response, None, {})

    post503.metadata = {"url": "/http/retry/503"}  # type: ignore

    def _delete503_request(self, boolean_value: Optional[bool] = True, **kwargs: Any) -> HttpRequest:
        content_type = kwargs.pop("content_type", "application/json")
        accept = "application/json"

        # Construct URL
        url = self._delete503_request.metadata["url"]  # type: ignore

        # Construct parameters
        query_parameters = {}  # type: Dict[str, Any]

        # Construct headers
        header_parameters = {}  # type: Dict[str, Any]
        header_parameters["Content-Type"] = self._serialize.header("content_type", content_type, "str")
        header_parameters["Accept"] = self._serialize.header("accept", accept, "str")

        body_content_kwargs = {}  # type: Dict[str, Any]
        if boolean_value is not None:
            body_content = self._serialize.body(boolean_value, "bool")
        else:
            body_content = None
        body_content_kwargs["content"] = body_content
<<<<<<< HEAD
        return self._client.delete(url, query_parameters, header_parameters, **body_content_kwargs)
=======
        request = self._client.delete(url, query_parameters, header_parameters, **body_content_kwargs)
        pipeline_response = await self._client._pipeline.run(request, stream=False, **kwargs)
        response = pipeline_response.http_response

        if response.status_code not in [200]:
            map_error(status_code=response.status_code, response=response, error_map=error_map)
            error = self._deserialize.failsafe_deserialize(_models.Error, response)
            raise HttpResponseError(response=response, model=error)
>>>>>>> 40ae534c

    _delete503_request.metadata = {"url": "/http/retry/503"}  # type: ignore

    @distributed_trace_async
    async def delete503(self, boolean_value: Optional[bool] = True, **kwargs: Any) -> None:
        """Return 503 status code, then 200 after retry.

        :param boolean_value: Simple boolean value true.
        :type boolean_value: bool
        :keyword callable cls: A custom type or function that will be passed the direct response
        :return: None, or the result of cls(response)
        :rtype: None
        :raises: ~azure.core.exceptions.HttpResponseError
        """
        cls = kwargs.pop("cls", None)  # type: ClsType[None]
        error_map = {401: ClientAuthenticationError, 404: ResourceNotFoundError, 409: ResourceExistsError}
        error_map.update(kwargs.pop("error_map", {}))

        request = self._delete503_request(boolean_value=boolean_value, **kwargs)
        kwargs.pop("content_type", None)

        pipeline_response = await self._client._pipeline.run(request, stream=False, **kwargs)
        response = pipeline_response.http_response

        if response.status_code not in [200]:
            map_error(status_code=response.status_code, response=response, error_map=error_map)
            error = self._deserialize(_models.Error, response)
            raise HttpResponseError(response=response, model=error)

        if cls:
            return cls(pipeline_response, None, {})

    delete503.metadata = {"url": "/http/retry/503"}  # type: ignore

    def _put504_request(self, boolean_value: Optional[bool] = True, **kwargs: Any) -> HttpRequest:
        content_type = kwargs.pop("content_type", "application/json")
        accept = "application/json"

        # Construct URL
        url = self._put504_request.metadata["url"]  # type: ignore

        # Construct parameters
        query_parameters = {}  # type: Dict[str, Any]

        # Construct headers
        header_parameters = {}  # type: Dict[str, Any]
        header_parameters["Content-Type"] = self._serialize.header("content_type", content_type, "str")
        header_parameters["Accept"] = self._serialize.header("accept", accept, "str")

        body_content_kwargs = {}  # type: Dict[str, Any]
        if boolean_value is not None:
            body_content = self._serialize.body(boolean_value, "bool")
        else:
            body_content = None
        body_content_kwargs["content"] = body_content
<<<<<<< HEAD
        return self._client.put(url, query_parameters, header_parameters, **body_content_kwargs)
=======
        request = self._client.put(url, query_parameters, header_parameters, **body_content_kwargs)
        pipeline_response = await self._client._pipeline.run(request, stream=False, **kwargs)
        response = pipeline_response.http_response

        if response.status_code not in [200]:
            map_error(status_code=response.status_code, response=response, error_map=error_map)
            error = self._deserialize.failsafe_deserialize(_models.Error, response)
            raise HttpResponseError(response=response, model=error)

        if cls:
            return cls(pipeline_response, None, {})
>>>>>>> 40ae534c

    _put504_request.metadata = {"url": "/http/retry/504"}  # type: ignore

    @distributed_trace_async
    async def put504(self, boolean_value: Optional[bool] = True, **kwargs: Any) -> None:
        """Return 504 status code, then 200 after retry.

        :param boolean_value: Simple boolean value true.
        :type boolean_value: bool
        :keyword callable cls: A custom type or function that will be passed the direct response
        :return: None, or the result of cls(response)
        :rtype: None
        :raises: ~azure.core.exceptions.HttpResponseError
        """
        cls = kwargs.pop("cls", None)  # type: ClsType[None]
        error_map = {401: ClientAuthenticationError, 404: ResourceNotFoundError, 409: ResourceExistsError}
        error_map.update(kwargs.pop("error_map", {}))

        request = self._put504_request(boolean_value=boolean_value, **kwargs)
        kwargs.pop("content_type", None)

        pipeline_response = await self._client._pipeline.run(request, stream=False, **kwargs)
        response = pipeline_response.http_response

        if response.status_code not in [200]:
            map_error(status_code=response.status_code, response=response, error_map=error_map)
            error = self._deserialize(_models.Error, response)
            raise HttpResponseError(response=response, model=error)

        if cls:
            return cls(pipeline_response, None, {})

    put504.metadata = {"url": "/http/retry/504"}  # type: ignore

    def _patch504_request(self, boolean_value: Optional[bool] = True, **kwargs: Any) -> HttpRequest:
        content_type = kwargs.pop("content_type", "application/json")
        accept = "application/json"

        # Construct URL
        url = self._patch504_request.metadata["url"]  # type: ignore

        # Construct parameters
        query_parameters = {}  # type: Dict[str, Any]

        # Construct headers
        header_parameters = {}  # type: Dict[str, Any]
        header_parameters["Content-Type"] = self._serialize.header("content_type", content_type, "str")
        header_parameters["Accept"] = self._serialize.header("accept", accept, "str")

        body_content_kwargs = {}  # type: Dict[str, Any]
        if boolean_value is not None:
            body_content = self._serialize.body(boolean_value, "bool")
        else:
            body_content = None
        body_content_kwargs["content"] = body_content
        return self._client.patch(url, query_parameters, header_parameters, **body_content_kwargs)

    _patch504_request.metadata = {"url": "/http/retry/504"}  # type: ignore

    @distributed_trace_async
    async def patch504(self, boolean_value: Optional[bool] = True, **kwargs: Any) -> None:
        """Return 504 status code, then 200 after retry.

        :param boolean_value: Simple boolean value true.
        :type boolean_value: bool
        :keyword callable cls: A custom type or function that will be passed the direct response
        :return: None, or the result of cls(response)
        :rtype: None
        :raises: ~azure.core.exceptions.HttpResponseError
        """
        cls = kwargs.pop("cls", None)  # type: ClsType[None]
        error_map = {401: ClientAuthenticationError, 404: ResourceNotFoundError, 409: ResourceExistsError}
        error_map.update(kwargs.pop("error_map", {}))

        request = self._patch504_request(boolean_value=boolean_value, **kwargs)
        kwargs.pop("content_type", None)

        pipeline_response = await self._client._pipeline.run(request, stream=False, **kwargs)
        response = pipeline_response.http_response

        if response.status_code not in [200]:
            map_error(status_code=response.status_code, response=response, error_map=error_map)
            error = self._deserialize.failsafe_deserialize(_models.Error, response)
            raise HttpResponseError(response=response, model=error)

        if cls:
            return cls(pipeline_response, None, {})

    patch504.metadata = {"url": "/http/retry/504"}  # type: ignore<|MERGE_RESOLUTION|>--- conflicted
+++ resolved
@@ -117,19 +117,7 @@
         body_content_kwargs["content"] = body_content
         return self._client.put(url, query_parameters, header_parameters, **body_content_kwargs)
 
-<<<<<<< HEAD
     _put500_request.metadata = {"url": "/http/retry/500"}  # type: ignore
-=======
-        if response.status_code not in [200]:
-            map_error(status_code=response.status_code, response=response, error_map=error_map)
-            error = self._deserialize.failsafe_deserialize(_models.Error, response)
-            raise HttpResponseError(response=response, model=error)
-
-        if cls:
-            return cls(pipeline_response, None, {})
-
-    put500.metadata = {"url": "/http/retry/500"}  # type: ignore
->>>>>>> 40ae534c
 
     @distributed_trace_async
     async def put500(self, boolean_value: Optional[bool] = True, **kwargs: Any) -> None:
@@ -154,7 +142,7 @@
 
         if response.status_code not in [200]:
             map_error(status_code=response.status_code, response=response, error_map=error_map)
-            error = self._deserialize(_models.Error, response)
+            error = self._deserialize.failsafe_deserialize(_models.Error, response)
             raise HttpResponseError(response=response, model=error)
 
         if cls:
@@ -337,18 +325,7 @@
         else:
             body_content = None
         body_content_kwargs["content"] = body_content
-<<<<<<< HEAD
         return self._client.post(url, query_parameters, header_parameters, **body_content_kwargs)
-=======
-        request = self._client.post(url, query_parameters, header_parameters, **body_content_kwargs)
-        pipeline_response = await self._client._pipeline.run(request, stream=False, **kwargs)
-        response = pipeline_response.http_response
-
-        if response.status_code not in [200]:
-            map_error(status_code=response.status_code, response=response, error_map=error_map)
-            error = self._deserialize.failsafe_deserialize(_models.Error, response)
-            raise HttpResponseError(response=response, model=error)
->>>>>>> 40ae534c
 
     _post503_request.metadata = {"url": "/http/retry/503"}  # type: ignore
 
@@ -375,7 +352,7 @@
 
         if response.status_code not in [200]:
             map_error(status_code=response.status_code, response=response, error_map=error_map)
-            error = self._deserialize(_models.Error, response)
+            error = self._deserialize.failsafe_deserialize(_models.Error, response)
             raise HttpResponseError(response=response, model=error)
 
         if cls:
@@ -404,18 +381,7 @@
         else:
             body_content = None
         body_content_kwargs["content"] = body_content
-<<<<<<< HEAD
         return self._client.delete(url, query_parameters, header_parameters, **body_content_kwargs)
-=======
-        request = self._client.delete(url, query_parameters, header_parameters, **body_content_kwargs)
-        pipeline_response = await self._client._pipeline.run(request, stream=False, **kwargs)
-        response = pipeline_response.http_response
-
-        if response.status_code not in [200]:
-            map_error(status_code=response.status_code, response=response, error_map=error_map)
-            error = self._deserialize.failsafe_deserialize(_models.Error, response)
-            raise HttpResponseError(response=response, model=error)
->>>>>>> 40ae534c
 
     _delete503_request.metadata = {"url": "/http/retry/503"}  # type: ignore
 
@@ -442,7 +408,7 @@
 
         if response.status_code not in [200]:
             map_error(status_code=response.status_code, response=response, error_map=error_map)
-            error = self._deserialize(_models.Error, response)
+            error = self._deserialize.failsafe_deserialize(_models.Error, response)
             raise HttpResponseError(response=response, model=error)
 
         if cls:
@@ -471,21 +437,7 @@
         else:
             body_content = None
         body_content_kwargs["content"] = body_content
-<<<<<<< HEAD
         return self._client.put(url, query_parameters, header_parameters, **body_content_kwargs)
-=======
-        request = self._client.put(url, query_parameters, header_parameters, **body_content_kwargs)
-        pipeline_response = await self._client._pipeline.run(request, stream=False, **kwargs)
-        response = pipeline_response.http_response
-
-        if response.status_code not in [200]:
-            map_error(status_code=response.status_code, response=response, error_map=error_map)
-            error = self._deserialize.failsafe_deserialize(_models.Error, response)
-            raise HttpResponseError(response=response, model=error)
-
-        if cls:
-            return cls(pipeline_response, None, {})
->>>>>>> 40ae534c
 
     _put504_request.metadata = {"url": "/http/retry/504"}  # type: ignore
 
@@ -512,7 +464,7 @@
 
         if response.status_code not in [200]:
             map_error(status_code=response.status_code, response=response, error_map=error_map)
-            error = self._deserialize(_models.Error, response)
+            error = self._deserialize.failsafe_deserialize(_models.Error, response)
             raise HttpResponseError(response=response, model=error)
 
         if cls:
