# coding=utf-8
# --------------------------------------------------------------------------
# Copyright (c) Microsoft Corporation. All rights reserved.
# Licensed under the MIT License. See License.txt in the project root for license information.
# Code generated by Microsoft (R) AutoRest Code Generator.
# Changes may cause incorrect behavior and will be lost if the code is regenerated.
# --------------------------------------------------------------------------
from typing import TYPE_CHECKING

from azure.core.rest import HttpRequest
from msrest import Serializer

from ..._vendor import _format_url_section

if TYPE_CHECKING:
    # pylint: disable=unused-import,ungrouped-imports
<<<<<<< HEAD
    from typing import Any, Dict, IO, List, Optional
=======
    from typing import Any, IO, List, Optional, TypeVar

    T = TypeVar("T")
    JSONType = Any
>>>>>>> 02507c0e

_SERIALIZER = Serializer()


def _param_not_set(param_dict, rest_api_name_lower):
    return not any(k for k in param_dict if k.lower() == rest_api_name_lower)


# fmt: off

def build_get_required_path_request(
    path_parameter,  # type: str
    **kwargs  # type: Any
):
    # type: (...) -> HttpRequest
    """Test implicitly required path parameter.

    See https://aka.ms/azsdk/python/protocol/quickstart for how to incorporate this request builder
    into your code flow.

    :param path_parameter:
    :type path_parameter: str
    :return: Returns an :class:`~azure.core.rest.HttpRequest` that you will pass to the client's
     `send_request` method. See https://aka.ms/azsdk/python/protocol/quickstart for how to
     incorporate this response into your code flow.
    :rtype: ~azure.core.rest.HttpRequest
    """

    accept = "application/json"
    # Construct URL
    url = kwargs.pop("template_url", '/reqopt/implicit/required/path/{pathParameter}')
    path_format_arguments = {
        "pathParameter": _SERIALIZER.url("path_parameter", path_parameter, 'str'),
    }

    url = _format_url_section(url, **path_format_arguments)

    # Construct headers
    header_parameters = kwargs.pop("headers", {}) or {}  # type: Dict[str, Any]
    if _param_not_set(header_parameters, "accept"):
        header_parameters['Accept'] = _SERIALIZER.header("accept", accept, 'str')

    return HttpRequest(
        method="GET",
        url=url,
        headers=header_parameters,
        **kwargs
    )


def build_put_optional_query_request(
    **kwargs  # type: Any
):
    # type: (...) -> HttpRequest
    """Test implicitly optional query parameter.

    See https://aka.ms/azsdk/python/protocol/quickstart for how to incorporate this request builder
    into your code flow.

    :keyword query_parameter:
    :paramtype query_parameter: str
    :return: Returns an :class:`~azure.core.rest.HttpRequest` that you will pass to the client's
     `send_request` method. See https://aka.ms/azsdk/python/protocol/quickstart for how to
     incorporate this response into your code flow.
    :rtype: ~azure.core.rest.HttpRequest
    """

    query_parameter = kwargs.pop('query_parameter', None)  # type: Optional[str]

    accept = "application/json"
    # Construct URL
    url = kwargs.pop("template_url", '/reqopt/implicit/optional/query')

    # Construct parameters
    query_parameters = kwargs.pop("params", {}) or {}  # type: Dict[str, Any]
    if _param_not_set(query_parameters, "queryparameter") and query_parameter is not None:
        query_parameters['queryParameter'] = _SERIALIZER.query("query_parameter", query_parameter, 'str')

    # Construct headers
    header_parameters = kwargs.pop("headers", {}) or {}  # type: Dict[str, Any]
    if _param_not_set(header_parameters, "accept"):
        header_parameters['Accept'] = _SERIALIZER.header("accept", accept, 'str')

    return HttpRequest(
        method="PUT",
        url=url,
        params=query_parameters,
        headers=header_parameters,
        **kwargs
    )


def build_put_optional_header_request(
    **kwargs  # type: Any
):
    # type: (...) -> HttpRequest
    """Test implicitly optional header parameter.

    See https://aka.ms/azsdk/python/protocol/quickstart for how to incorporate this request builder
    into your code flow.

    :keyword query_parameter:
    :paramtype query_parameter: str
    :return: Returns an :class:`~azure.core.rest.HttpRequest` that you will pass to the client's
     `send_request` method. See https://aka.ms/azsdk/python/protocol/quickstart for how to
     incorporate this response into your code flow.
    :rtype: ~azure.core.rest.HttpRequest
    """

    query_parameter = kwargs.pop('query_parameter', None)  # type: Optional[str]

    accept = "application/json"
    # Construct URL
    url = kwargs.pop("template_url", '/reqopt/implicit/optional/header')

    # Construct headers
    header_parameters = kwargs.pop("headers", {}) or {}  # type: Dict[str, Any]
    if _param_not_set(header_parameters, "queryparameter") and query_parameter is not None:
        header_parameters['queryParameter'] = _SERIALIZER.header("query_parameter", query_parameter, 'str')
    if _param_not_set(header_parameters, "accept"):
        header_parameters['Accept'] = _SERIALIZER.header("accept", accept, 'str')

    return HttpRequest(
        method="PUT",
        url=url,
        headers=header_parameters,
        **kwargs
    )


def build_put_optional_body_request(
    **kwargs  # type: Any
):
    # type: (...) -> HttpRequest
    """Test implicitly optional body parameter.

    See https://aka.ms/azsdk/python/protocol/quickstart for how to incorporate this request builder
    into your code flow.

    :keyword json: Pass in a JSON-serializable object (usually a dictionary). See the template in
     our example to find the input shape.
    :paramtype json: JSONType
    :keyword content: Pass in binary content you want in the body of the request (typically bytes,
     a byte iterator, or stream input).
    :paramtype content: any
    :return: Returns an :class:`~azure.core.rest.HttpRequest` that you will pass to the client's
     `send_request` method. See https://aka.ms/azsdk/python/protocol/quickstart for how to
     incorporate this response into your code flow.
    :rtype: ~azure.core.rest.HttpRequest

    Example:
        .. code-block:: python

            # JSON input template you can fill out and use as your body input.
            json = "str"  # Optional.
    """

    content_type = kwargs.pop('content_type', None)  # type: Optional[str]

    accept = "application/json"
    # Construct URL
    url = kwargs.pop("template_url", '/reqopt/implicit/optional/body')

    # Construct headers
    header_parameters = kwargs.pop("headers", {}) or {}  # type: Dict[str, Any]
    if _param_not_set(header_parameters, "content-type") and content_type is not None:
        header_parameters['Content-Type'] = _SERIALIZER.header("content_type", content_type, 'str')
    if _param_not_set(header_parameters, "accept"):
        header_parameters['Accept'] = _SERIALIZER.header("accept", accept, 'str')

    return HttpRequest(
        method="PUT",
        url=url,
        headers=header_parameters,
        **kwargs
    )


def build_put_optional_binary_body_request(
    **kwargs  # type: Any
):
    # type: (...) -> HttpRequest
    """Test implicitly optional body parameter.

    See https://aka.ms/azsdk/python/protocol/quickstart for how to incorporate this request builder
    into your code flow.

    :keyword content: Pass in binary content you want in the body of the request (typically bytes,
     a byte iterator, or stream input).
    :paramtype content: any
    :return: Returns an :class:`~azure.core.rest.HttpRequest` that you will pass to the client's
     `send_request` method. See https://aka.ms/azsdk/python/protocol/quickstart for how to
     incorporate this response into your code flow.
    :rtype: ~azure.core.rest.HttpRequest
    """

    content_type = kwargs.pop('content_type', None)  # type: Optional[str]

    accept = "application/json"
    # Construct URL
    url = kwargs.pop("template_url", '/reqopt/implicit/optional/binary-body')

    # Construct headers
    header_parameters = kwargs.pop("headers", {}) or {}  # type: Dict[str, Any]
    if _param_not_set(header_parameters, "content-type") and content_type is not None:
        header_parameters['Content-Type'] = _SERIALIZER.header("content_type", content_type, 'str')
    if _param_not_set(header_parameters, "accept"):
        header_parameters['Accept'] = _SERIALIZER.header("accept", accept, 'str')

    return HttpRequest(
        method="PUT",
        url=url,
        headers=header_parameters,
        **kwargs
    )


def build_get_required_global_path_request(
    required_global_path,  # type: str
    **kwargs  # type: Any
):
    # type: (...) -> HttpRequest
    """Test implicitly required path parameter.

    See https://aka.ms/azsdk/python/protocol/quickstart for how to incorporate this request builder
    into your code flow.

    :param required_global_path: number of items to skip.
    :type required_global_path: str
    :return: Returns an :class:`~azure.core.rest.HttpRequest` that you will pass to the client's
     `send_request` method. See https://aka.ms/azsdk/python/protocol/quickstart for how to
     incorporate this response into your code flow.
    :rtype: ~azure.core.rest.HttpRequest
    """

    accept = "application/json"
    # Construct URL
    url = kwargs.pop("template_url", '/reqopt/global/required/path/{required-global-path}')
    path_format_arguments = {
        "required-global-path": _SERIALIZER.url("required_global_path", required_global_path, 'str'),
    }

    url = _format_url_section(url, **path_format_arguments)

    # Construct headers
    header_parameters = kwargs.pop("headers", {}) or {}  # type: Dict[str, Any]
    if _param_not_set(header_parameters, "accept"):
        header_parameters['Accept'] = _SERIALIZER.header("accept", accept, 'str')

    return HttpRequest(
        method="GET",
        url=url,
        headers=header_parameters,
        **kwargs
    )


def build_get_required_global_query_request(
    **kwargs  # type: Any
):
    # type: (...) -> HttpRequest
    """Test implicitly required query parameter.

    See https://aka.ms/azsdk/python/protocol/quickstart for how to incorporate this request builder
    into your code flow.

    :keyword required_global_query: number of items to skip.
    :paramtype required_global_query: str
    :return: Returns an :class:`~azure.core.rest.HttpRequest` that you will pass to the client's
     `send_request` method. See https://aka.ms/azsdk/python/protocol/quickstart for how to
     incorporate this response into your code flow.
    :rtype: ~azure.core.rest.HttpRequest
    """

    required_global_query = kwargs.pop('required_global_query')  # type: str

    accept = "application/json"
    # Construct URL
    url = kwargs.pop("template_url", '/reqopt/global/required/query')

    # Construct parameters
    query_parameters = kwargs.pop("params", {}) or {}  # type: Dict[str, Any]
    if _param_not_set(query_parameters, "required-global-query"):
        query_parameters['required-global-query'] = _SERIALIZER.query("required_global_query", required_global_query, 'str')

    # Construct headers
    header_parameters = kwargs.pop("headers", {}) or {}  # type: Dict[str, Any]
    if _param_not_set(header_parameters, "accept"):
        header_parameters['Accept'] = _SERIALIZER.header("accept", accept, 'str')

    return HttpRequest(
        method="GET",
        url=url,
        params=query_parameters,
        headers=header_parameters,
        **kwargs
    )


def build_get_optional_global_query_request(
    **kwargs  # type: Any
):
    # type: (...) -> HttpRequest
    """Test implicitly optional query parameter.

    See https://aka.ms/azsdk/python/protocol/quickstart for how to incorporate this request builder
    into your code flow.

    :keyword optional_global_query: number of items to skip.
    :paramtype optional_global_query: int
    :return: Returns an :class:`~azure.core.rest.HttpRequest` that you will pass to the client's
     `send_request` method. See https://aka.ms/azsdk/python/protocol/quickstart for how to
     incorporate this response into your code flow.
    :rtype: ~azure.core.rest.HttpRequest
    """

    optional_global_query = kwargs.pop('optional_global_query', None)  # type: Optional[int]

    accept = "application/json"
    # Construct URL
    url = kwargs.pop("template_url", '/reqopt/global/optional/query')

    # Construct parameters
    query_parameters = kwargs.pop("params", {}) or {}  # type: Dict[str, Any]
    if _param_not_set(query_parameters, "optional-global-query") and optional_global_query is not None:
        query_parameters['optional-global-query'] = _SERIALIZER.query("optional_global_query", optional_global_query, 'int')

    # Construct headers
    header_parameters = kwargs.pop("headers", {}) or {}  # type: Dict[str, Any]
    if _param_not_set(header_parameters, "accept"):
        header_parameters['Accept'] = _SERIALIZER.header("accept", accept, 'str')

    return HttpRequest(
        method="GET",
        url=url,
        params=query_parameters,
        headers=header_parameters,
        **kwargs
    )<|MERGE_RESOLUTION|>--- conflicted
+++ resolved
@@ -14,14 +14,10 @@
 
 if TYPE_CHECKING:
     # pylint: disable=unused-import,ungrouped-imports
-<<<<<<< HEAD
-    from typing import Any, Dict, IO, List, Optional
-=======
-    from typing import Any, IO, List, Optional, TypeVar
+    from typing import Any, Dict, IO, List, Optional, TypeVar
 
     T = TypeVar("T")
     JSONType = Any
->>>>>>> 02507c0e
 
 _SERIALIZER = Serializer()
 
