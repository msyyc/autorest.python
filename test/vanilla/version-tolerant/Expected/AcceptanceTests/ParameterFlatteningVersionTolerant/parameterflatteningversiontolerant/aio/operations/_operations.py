# coding=utf-8
# --------------------------------------------------------------------------
# Copyright (c) Microsoft Corporation. All rights reserved.
# Licensed under the MIT License. See License.txt in the project root for license information.
# Code generated by Microsoft (R) AutoRest Code Generator.
# Changes may cause incorrect behavior and will be lost if the code is regenerated.
# --------------------------------------------------------------------------
import functools
from typing import Any, Callable, Dict, Generic, Optional, TypeVar
import warnings

from azure.core.exceptions import (
    ClientAuthenticationError,
    HttpResponseError,
    ResourceExistsError,
    ResourceNotFoundError,
    map_error,
)
from azure.core.pipeline import PipelineResponse
from azure.core.pipeline.transport import AsyncHttpResponse
from azure.core.rest import HttpRequest
from azure.core.tracing.decorator_async import distributed_trace_async

from ..._vendor import _get_from_dict
from ...operations._operations import build_availability_sets_update_request

T = TypeVar("T")
JSONType = Any
ClsType = Optional[Callable[[PipelineResponse[HttpRequest, AsyncHttpResponse], T, Dict[str, Any]], Any]]


class AvailabilitySetsOperations:
    """AvailabilitySetsOperations async operations.

    You should not instantiate this class directly. Instead, you should create a Client instance that
    instantiates it for you and attaches it as an attribute.

    :param client: Client for service requests.
    :param config: Configuration of service client.
    :param serializer: An object model serializer.
    :param deserializer: An object model deserializer.
    """

    def __init__(self, client, config, serializer, deserializer) -> None:
        self._client = client
        self._serialize = serializer
        self._deserialize = deserializer
        self._config = config

    @distributed_trace_async
    async def update(self, resource_group_name: str, avset: str, tags: JSONType, **kwargs: Any) -> None:
        """Updates the tags for an availability set.

        :param resource_group_name: The name of the resource group.
        :type resource_group_name: str
        :param avset: The name of the storage availability set.
        :type avset: str
        :param tags: The tags.
        :type tags: JSONType
        :return: None
        :rtype: None
        :raises: ~azure.core.exceptions.HttpResponseError

        Example:
            .. code-block:: python

                # JSON input template you can fill out and use as your body input.
                tags = {
                    "tags": {
                        "str": "str"  # Required. A set of tags. A description about the set of tags.
                    }
                }
        """
        cls = kwargs.pop("cls", None)  # type: ClsType[None]
        _headers = kwargs.pop("headers", {}) or {}  # type: Dict[str, Any]
        _params = kwargs.pop("params", {}) or {}  # type: Dict[str, Any]

        error_map = {401: ClientAuthenticationError, 404: ResourceNotFoundError, 409: ResourceExistsError}
        error_map.update(kwargs.pop("error_map", {}) or {})

        content_type = kwargs.pop(
            "content_type", _get_from_dict(_headers, "Content-Type") or "application/json"
        )  # type: Optional[str]

        _json = tags

        request = build_availability_sets_update_request(
            resource_group_name=resource_group_name,
            avset=avset,
            content_type=content_type,
            json=_json,
<<<<<<< HEAD
            template_url=self.update.metadata["url"],
            headers=_headers,
            params=_params,
=======
>>>>>>> a075765c
        )
        request.url = self._client.format_url(request.url)

        pipeline_response = await self._client._pipeline.run(request, stream=False, **kwargs)
        response = pipeline_response.http_response

        if response.status_code not in [200]:
            map_error(status_code=response.status_code, response=response, error_map=error_map)
            raise HttpResponseError(response=response)

        if cls:
            return cls(pipeline_response, None, {})

    update.metadata = {"url": "/parameterFlattening/{resourceGroupName}/{availabilitySetName}"}  # type: ignore<|MERGE_RESOLUTION|>--- conflicted
+++ resolved
@@ -89,12 +89,8 @@
             avset=avset,
             content_type=content_type,
             json=_json,
-<<<<<<< HEAD
-            template_url=self.update.metadata["url"],
             headers=_headers,
             params=_params,
-=======
->>>>>>> a075765c
         )
         request.url = self._client.format_url(request.url)
 
