# coding=utf-8
# --------------------------------------------------------------------------
# Copyright (c) Microsoft Corporation. All rights reserved.
# Licensed under the MIT License. See License.txt in the project root for license information.
# Code generated by Microsoft (R) AutoRest Code Generator.
# Changes may cause incorrect behavior and will be lost if the code is regenerated.
# --------------------------------------------------------------------------
import functools
from typing import Any, Callable, Dict, Generic, Optional, TypeVar
import warnings

from azure.core.exceptions import (
    ClientAuthenticationError,
    HttpResponseError,
    ResourceExistsError,
    ResourceNotFoundError,
    map_error,
)
from azure.core.pipeline import PipelineResponse
from azure.core.pipeline.transport import AsyncHttpResponse
from azure.core.rest import HttpRequest
from azure.core.tracing.decorator_async import distributed_trace_async

from ..._vendor import _get_from_dict
from ...operations._operations import (
    build_pet_do_something_request,
    build_pet_get_pet_by_id_request,
    build_pet_has_models_param_request,
)

T = TypeVar("T")
JSONType = Any
ClsType = Optional[Callable[[PipelineResponse[HttpRequest, AsyncHttpResponse], T, Dict[str, Any]], Any]]


class PetOperations:
    """PetOperations async operations.

    You should not instantiate this class directly. Instead, you should create a Client instance that
    instantiates it for you and attaches it as an attribute.

    :param client: Client for service requests.
    :param config: Configuration of service client.
    :param serializer: An object model serializer.
    :param deserializer: An object model deserializer.
    """

    def __init__(self, client, config, serializer, deserializer) -> None:
        self._client = client
        self._serialize = serializer
        self._deserialize = deserializer
        self._config = config

    @distributed_trace_async
    async def get_pet_by_id(self, pet_id: str, **kwargs: Any) -> Optional[JSONType]:
        """Gets pets by id.

        :param pet_id: pet id.
        :type pet_id: str
        :return: JSON object
        :rtype: JSONType or None
        :raises: ~azure.core.exceptions.HttpResponseError

        Example:
            .. code-block:: python

                # response body for status code(s): 200
                response.json() == {
                    "aniType": "str",  # Optional.
                    "name": "str"  # Optional. Gets the Pet by id.
                }
        """
        cls = kwargs.pop("cls", None)  # type: ClsType[Optional[JSONType]]
        _headers = kwargs.pop("headers", {}) or {}  # type: Dict[str, Any]
        _params = kwargs.pop("params", {}) or {}  # type: Dict[str, Any]

        error_map = {
            401: ClientAuthenticationError,
            409: ResourceExistsError,
            400: HttpResponseError,
            404: lambda response: ResourceNotFoundError(response=response),
            501: HttpResponseError,
        }
        error_map.update(kwargs.pop("error_map", {}) or {})

        request = build_pet_get_pet_by_id_request(
            pet_id=pet_id,
<<<<<<< HEAD
            template_url=self.get_pet_by_id.metadata["url"],
            headers=_headers,
            params=_params,
=======
>>>>>>> a075765c
        )
        request.url = self._client.format_url(request.url)

        pipeline_response = await self._client._pipeline.run(request, stream=False, **kwargs)
        response = pipeline_response.http_response

        if response.status_code not in [200, 202]:
            map_error(status_code=response.status_code, response=response, error_map=error_map)
            raise HttpResponseError(response=response)

        deserialized = None
        if response.status_code == 200:
            if response.content:
                deserialized = response.json()
            else:
                deserialized = None

        if cls:
            return cls(pipeline_response, deserialized, {})

        return deserialized

    get_pet_by_id.metadata = {"url": "/errorStatusCodes/Pets/{petId}/GetPet"}  # type: ignore

    @distributed_trace_async
    async def do_something(self, what_action: str, **kwargs: Any) -> JSONType:
        """Asks pet to do something.

        :param what_action: what action the pet should do.
        :type what_action: str
        :return: JSON object
        :rtype: JSONType
        :raises: ~azure.core.exceptions.HttpResponseError

        Example:
            .. code-block:: python

                # response body for status code(s): 200
                response.json() == {
                    "actionResponse": "str"  # Optional. action feedback.
                }
        """
        cls = kwargs.pop("cls", None)  # type: ClsType[JSONType]
        _headers = kwargs.pop("headers", {}) or {}  # type: Dict[str, Any]
        _params = kwargs.pop("params", {}) or {}  # type: Dict[str, Any]

        error_map = {
            401: ClientAuthenticationError,
            404: ResourceNotFoundError,
            409: ResourceExistsError,
            500: HttpResponseError,
        }
        error_map.update(kwargs.pop("error_map", {}) or {})

        request = build_pet_do_something_request(
            what_action=what_action,
<<<<<<< HEAD
            template_url=self.do_something.metadata["url"],
            headers=_headers,
            params=_params,
=======
>>>>>>> a075765c
        )
        request.url = self._client.format_url(request.url)

        pipeline_response = await self._client._pipeline.run(request, stream=False, **kwargs)
        response = pipeline_response.http_response

        if response.status_code not in [200]:
            map_error(status_code=response.status_code, response=response, error_map=error_map)
            raise HttpResponseError(response=response)

        if response.content:
            deserialized = response.json()
        else:
            deserialized = None

        if cls:
            return cls(pipeline_response, deserialized, {})

        return deserialized

    do_something.metadata = {"url": "/errorStatusCodes/Pets/doSomething/{whatAction}"}  # type: ignore

    @distributed_trace_async
    async def has_models_param(self, *, models: Optional[str] = "value1", **kwargs: Any) -> None:
        """Ensure you can correctly deserialize the returned PetActionError and deserialization doesn't
        conflict with the input param name 'models'.

        :keyword models: Make sure model deserialization doesn't conflict with this param name, which
         has input name 'models'. Use client default value in call.
        :paramtype models: str
        :return: None
        :rtype: None
        :raises: ~azure.core.exceptions.HttpResponseError
        """
        cls = kwargs.pop("cls", None)  # type: ClsType[None]
        _headers = kwargs.pop("headers", {}) or {}  # type: Dict[str, Any]
        _params = kwargs.pop("params", {}) or {}  # type: Dict[str, Any]

        error_map = {
            401: ClientAuthenticationError,
            404: ResourceNotFoundError,
            409: ResourceExistsError,
            500: HttpResponseError,
        }
        error_map.update(kwargs.pop("error_map", {}) or {})

        request = build_pet_has_models_param_request(
            models=models,
<<<<<<< HEAD
            template_url=self.has_models_param.metadata["url"],
            headers=_headers,
            params=_params,
=======
>>>>>>> a075765c
        )
        request.url = self._client.format_url(request.url)

        pipeline_response = await self._client._pipeline.run(request, stream=False, **kwargs)
        response = pipeline_response.http_response

        if response.status_code not in [200]:
            map_error(status_code=response.status_code, response=response, error_map=error_map)
            raise HttpResponseError(response=response)

        if cls:
            return cls(pipeline_response, None, {})

    has_models_param.metadata = {"url": "/errorStatusCodes/Pets/hasModelsParam"}  # type: ignore<|MERGE_RESOLUTION|>--- conflicted
+++ resolved
@@ -85,12 +85,8 @@
 
         request = build_pet_get_pet_by_id_request(
             pet_id=pet_id,
-<<<<<<< HEAD
-            template_url=self.get_pet_by_id.metadata["url"],
             headers=_headers,
             params=_params,
-=======
->>>>>>> a075765c
         )
         request.url = self._client.format_url(request.url)
 
@@ -147,12 +143,8 @@
 
         request = build_pet_do_something_request(
             what_action=what_action,
-<<<<<<< HEAD
-            template_url=self.do_something.metadata["url"],
             headers=_headers,
             params=_params,
-=======
->>>>>>> a075765c
         )
         request.url = self._client.format_url(request.url)
 
@@ -201,12 +193,8 @@
 
         request = build_pet_has_models_param_request(
             models=models,
-<<<<<<< HEAD
-            template_url=self.has_models_param.metadata["url"],
             headers=_headers,
             params=_params,
-=======
->>>>>>> a075765c
         )
         request.url = self._client.format_url(request.url)
 
