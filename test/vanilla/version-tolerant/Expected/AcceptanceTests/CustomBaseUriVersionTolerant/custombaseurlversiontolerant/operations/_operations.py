# coding=utf-8
# --------------------------------------------------------------------------
# Copyright (c) Microsoft Corporation. All rights reserved.
# Licensed under the MIT License. See License.txt in the project root for license information.
# Code generated by Microsoft (R) AutoRest Code Generator.
# Changes may cause incorrect behavior and will be lost if the code is regenerated.
# --------------------------------------------------------------------------
import functools
from typing import TYPE_CHECKING
import warnings

from azure.core.exceptions import (
    ClientAuthenticationError,
    HttpResponseError,
    ResourceExistsError,
    ResourceNotFoundError,
    map_error,
)
from azure.core.pipeline import PipelineResponse
from azure.core.pipeline.transport import HttpResponse
from azure.core.rest import HttpRequest
from azure.core.tracing.decorator import distributed_trace
from msrest import Serializer

from .._vendor import _get_from_dict

if TYPE_CHECKING:
    # pylint: disable=unused-import,ungrouped-imports
    from typing import Any, Callable, Dict, Generic, Optional, TypeVar

    T = TypeVar("T")
    ClsType = Optional[Callable[[PipelineResponse[HttpRequest, HttpResponse], T, Dict[str, Any]], Any]]

_SERIALIZER = Serializer()
# fmt: off

def build_paths_get_empty_request(
    **kwargs  # type: Any
):
    # type: (...) -> HttpRequest
    _headers = kwargs.pop("headers", {}) or {}  # type: Dict[str, Any]

    accept = _get_from_dict(_headers, 'Accept') or "application/json"

    # Construct URL
    url = '/customuri'

    # Construct headers
    _headers['Accept'] = _SERIALIZER.header("accept", accept, 'str')

    return HttpRequest(
        method="GET",
        url=url,
        headers=_headers,
        **kwargs
    )

# fmt: on
class PathsOperations(object):
    """PathsOperations operations.

    You should not instantiate this class directly. Instead, you should create a Client instance that
    instantiates it for you and attaches it as an attribute.

    :param client: Client for service requests.
    :param config: Configuration of service client.
    :param serializer: An object model serializer.
    :param deserializer: An object model deserializer.
    """

    def __init__(self, client, config, serializer, deserializer):
        self._client = client
        self._serialize = serializer
        self._deserialize = deserializer
        self._config = config

    @distributed_trace
    def get_empty(
        self,
        account_name,  # type: str
        **kwargs  # type: Any
    ):
        # type: (...) -> None
        """Get a 200 to test a valid base uri.

        :param account_name: Account Name.
        :type account_name: str
        :return: None
        :rtype: None
        :raises: ~azure.core.exceptions.HttpResponseError
        """
        cls = kwargs.pop("cls", None)  # type: ClsType[None]
        _headers = kwargs.pop("headers", {}) or {}  # type: Dict[str, Any]
        _params = kwargs.pop("params", {}) or {}  # type: Dict[str, Any]

        error_map = {401: ClientAuthenticationError, 404: ResourceNotFoundError, 409: ResourceExistsError}
        error_map.update(kwargs.pop("error_map", {}) or {})

<<<<<<< HEAD
        request = build_paths_get_empty_request(
            template_url=self.get_empty.metadata["url"],
            headers=_headers,
            params=_params,
        )
=======
        request = build_paths_get_empty_request()
>>>>>>> a075765c
        path_format_arguments = {
            "accountName": self._serialize.url("account_name", account_name, "str", skip_quote=True),
            "host": self._serialize.url("self._config.host", self._config.host, "str", skip_quote=True),
        }
        request.url = self._client.format_url(request.url, **path_format_arguments)

        pipeline_response = self._client._pipeline.run(request, stream=False, **kwargs)
        response = pipeline_response.http_response

        if response.status_code not in [200]:
            map_error(status_code=response.status_code, response=response, error_map=error_map)
            raise HttpResponseError(response=response)

        if cls:
            return cls(pipeline_response, None, {})

    get_empty.metadata = {"url": "/customuri"}  # type: ignore<|MERGE_RESOLUTION|>--- conflicted
+++ resolved
@@ -96,15 +96,10 @@
         error_map = {401: ClientAuthenticationError, 404: ResourceNotFoundError, 409: ResourceExistsError}
         error_map.update(kwargs.pop("error_map", {}) or {})
 
-<<<<<<< HEAD
         request = build_paths_get_empty_request(
-            template_url=self.get_empty.metadata["url"],
             headers=_headers,
             params=_params,
         )
-=======
-        request = build_paths_get_empty_request()
->>>>>>> a075765c
         path_format_arguments = {
             "accountName": self._serialize.url("account_name", account_name, "str", skip_quote=True),
             "host": self._serialize.url("self._config.host", self._config.host, "str", skip_quote=True),
