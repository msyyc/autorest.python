--- conflicted
+++ resolved
@@ -169,12 +169,8 @@
 
         request = build_queries_array_string_multi_null_request(
             array_query=array_query,
-<<<<<<< HEAD
-            template_url=self.array_string_multi_null.metadata["url"],
             headers=_headers,
             params=_params,
-=======
->>>>>>> a075765c
         )
         request.url = self._client.format_url(request.url)
 
@@ -216,12 +212,8 @@
 
         request = build_queries_array_string_multi_empty_request(
             array_query=array_query,
-<<<<<<< HEAD
-            template_url=self.array_string_multi_empty.metadata["url"],
             headers=_headers,
             params=_params,
-=======
->>>>>>> a075765c
         )
         request.url = self._client.format_url(request.url)
 
@@ -265,12 +257,8 @@
 
         request = build_queries_array_string_multi_valid_request(
             array_query=array_query,
-<<<<<<< HEAD
-            template_url=self.array_string_multi_valid.metadata["url"],
             headers=_headers,
             params=_params,
-=======
->>>>>>> a075765c
         )
         request.url = self._client.format_url(request.url)
 
