# coding=utf-8
# --------------------------------------------------------------------------
# Copyright (c) Microsoft Corporation. All rights reserved.
# Licensed under the MIT License. See License.txt in the project root for license information.
# Code generated by Microsoft (R) AutoRest Code Generator.
# Changes may cause incorrect behavior and will be lost if the code is regenerated.
# --------------------------------------------------------------------------
import functools
from typing import Any, Callable, Dict, Generic, Optional, TypeVar
import warnings

from azure.core.exceptions import (
    ClientAuthenticationError,
    HttpResponseError,
    ResourceExistsError,
    ResourceNotFoundError,
    map_error,
)
from azure.core.pipeline import PipelineResponse
from azure.core.pipeline.transport import AsyncHttpResponse
from azure.core.rest import HttpRequest
from azure.core.tracing.decorator_async import distributed_trace_async
from azure.mgmt.core.exceptions import ARMErrorFormat

from ..._vendor import _get_from_dict
from ...operations._operations import build_group_get_sample_resource_group_request

T = TypeVar("T")
JSONType = Any
ClsType = Optional[Callable[[PipelineResponse[HttpRequest, AsyncHttpResponse], T, Dict[str, Any]], Any]]


class GroupOperations:
    """GroupOperations async operations.

    You should not instantiate this class directly. Instead, you should create a Client instance that
    instantiates it for you and attaches it as an attribute.

    :param client: Client for service requests.
    :param config: Configuration of service client.
    :param serializer: An object model serializer.
    :param deserializer: An object model deserializer.
    """

    def __init__(self, client, config, serializer, deserializer) -> None:
        self._client = client
        self._serialize = serializer
        self._deserialize = deserializer
        self._config = config

    @distributed_trace_async
    async def get_sample_resource_group(self, resource_group_name: str, **kwargs: Any) -> JSONType:
        """Provides a resouce group with name 'testgroup101' and location 'West US'.

        :param resource_group_name: Resource Group name 'testgroup101'.
        :type resource_group_name: str
        :keyword api_version: Api Version. The default value is "2014-04-01-preview". Note that
         overriding this default value may result in unsupported behavior.
        :paramtype api_version: str
        :return: JSON object
        :rtype: JSONType
        :raises: ~azure.core.exceptions.HttpResponseError

        Example:
            .. code-block:: python

                # response body for status code(s): 200
                response.json() == {
                    "location": "str",  # Optional. resource group location 'West US'.
                    "name": "str"  # Optional. resource group name 'testgroup101'.
                }
        """
        cls = kwargs.pop("cls", None)  # type: ClsType[JSONType]
        _headers = kwargs.pop("headers", {}) or {}  # type: Dict[str, Any]
        _params = kwargs.pop("params", {}) or {}  # type: Dict[str, Any]

        error_map = {401: ClientAuthenticationError, 404: ResourceNotFoundError, 409: ResourceExistsError}
        error_map.update(kwargs.pop("error_map", {}) or {})

        api_version = kwargs.pop(
            "api_version", _get_from_dict(_params, "api-version") or "2014-04-01-preview"
        )  # type: str

        request = build_group_get_sample_resource_group_request(
            subscription_id=self._config.subscription_id,
            resource_group_name=resource_group_name,
            api_version=api_version,
<<<<<<< HEAD
            template_url=self.get_sample_resource_group.metadata["url"],
            headers=_headers,
            params=_params,
=======
>>>>>>> a075765c
        )
        request.url = self._client.format_url(request.url)

        pipeline_response = await self._client._pipeline.run(request, stream=False, **kwargs)
        response = pipeline_response.http_response

        if response.status_code not in [200]:
            map_error(status_code=response.status_code, response=response, error_map=error_map)
            raise HttpResponseError(response=response, error_format=ARMErrorFormat)

        if response.content:
            deserialized = response.json()
        else:
            deserialized = None

        if cls:
            return cls(pipeline_response, deserialized, {})

        return deserialized

    get_sample_resource_group.metadata = {"url": "/subscriptions/{subscriptionId}/resourcegroups/{resourceGroupName}"}  # type: ignore<|MERGE_RESOLUTION|>--- conflicted
+++ resolved
@@ -85,12 +85,8 @@
             subscription_id=self._config.subscription_id,
             resource_group_name=resource_group_name,
             api_version=api_version,
-<<<<<<< HEAD
-            template_url=self.get_sample_resource_group.metadata["url"],
             headers=_headers,
             params=_params,
-=======
->>>>>>> a075765c
         )
         request.url = self._client.format_url(request.url)
 
