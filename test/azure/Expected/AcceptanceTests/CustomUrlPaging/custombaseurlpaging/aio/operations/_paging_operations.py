--- conflicted
+++ resolved
@@ -90,59 +90,10 @@
         def deserialize_output(pipeline_response):
             return self._deserialize('ProductResult', pipeline_response)
 
-<<<<<<< HEAD
-        path_format_arguments = {
-            'accountName': self._serialize.url("account_name", account_name, 'str', skip_quote=True),
-            'host': self._serialize.url("self._config.host", self._config.host, 'str', skip_quote=True),
-        }
-=======
-        def prepare_request(next_link=None):
-            # Construct headers
-            header_parameters = {}  # type: Dict[str, Any]
-            header_parameters['Accept'] = self._serialize.header("accept", accept, 'str')
-
-            if not next_link:
-                # Construct URL
-                url = self.get_pages_partial_url.metadata['url']  # type: ignore
-                path_format_arguments = {
-                    'accountName': self._serialize.url("account_name", account_name, 'str', skip_quote=True),
-                    'host': self._serialize.url("self._config.host", self._config.host, 'str', skip_quote=True),
-                }
-                url = self._client.format_url(url, **path_format_arguments)
-                # Construct parameters
-                query_parameters = {}  # type: Dict[str, Any]
-
-                request = self._client.get(url, query_parameters, header_parameters)
-            else:
-                url = next_link
-                query_parameters = {}  # type: Dict[str, Any]
-                path_format_arguments = {
-                    'accountName': self._serialize.url("account_name", account_name, 'str', skip_quote=True),
-                    'host': self._serialize.url("self._config.host", self._config.host, 'str', skip_quote=True),
-                }
-                url = self._client.format_url(url, **path_format_arguments)
-                request = self._client.get(url, query_parameters, header_parameters)
-            return request
-
-        async def extract_data(pipeline_response):
-            deserialized = self._deserialize('ProductResult', pipeline_response)
-            list_of_elem = deserialized.values
-            if cls:
-                list_of_elem = cls(list_of_elem)
-            return deserialized.next_link or None, AsyncList(list_of_elem)
-
-        async def get_next(next_link=None):
-            request = prepare_request(next_link)
-
-            pipeline_response = await self._client._pipeline.run(request, stream=False, **kwargs)
-            response = pipeline_response.http_response
-
-            if response.status_code not in [200]:
-                map_error(status_code=response.status_code, response=response, error_map=error_map)
-                raise HttpResponseError(response=response)
-
-            return pipeline_response
->>>>>>> 4e0ac438
+        path_format_arguments = {
+            'accountName': self._serialize.url("account_name", account_name, 'str', skip_quote=True),
+            'host': self._serialize.url("self._config.host", self._config.host, 'str', skip_quote=True),
+        }
 
         _initial_request = self._get_pages_partial_url_initial(
             next_link=self._get_pages_partial_url_initial.metadata['url'],
@@ -234,67 +185,8 @@
         :rtype: ~azure.core.async_paging.AsyncItemPaged[~custombaseurlpaging.models.ProductResult]
         :raises: ~azure.core.exceptions.HttpResponseError
         """
-<<<<<<< HEAD
         def deserialize_output(pipeline_response):
             return self._deserialize('ProductResult', pipeline_response)
-=======
-        cls = kwargs.pop('cls', None)  # type: ClsType["_models.ProductResult"]
-        error_map = {
-            401: ClientAuthenticationError, 404: ResourceNotFoundError, 409: ResourceExistsError
-        }
-        error_map.update(kwargs.pop('error_map', {}))
-        accept = "application/json"
-
-        def prepare_request(next_link=None):
-            # Construct headers
-            header_parameters = {}  # type: Dict[str, Any]
-            header_parameters['Accept'] = self._serialize.header("accept", accept, 'str')
-
-            if not next_link:
-                # Construct URL
-                url = self.get_pages_partial_url_operation.metadata['url']  # type: ignore
-                path_format_arguments = {
-                    'accountName': self._serialize.url("account_name", account_name, 'str', skip_quote=True),
-                    'host': self._serialize.url("self._config.host", self._config.host, 'str', skip_quote=True),
-                }
-                url = self._client.format_url(url, **path_format_arguments)
-                # Construct parameters
-                query_parameters = {}  # type: Dict[str, Any]
-
-                request = self._client.get(url, query_parameters, header_parameters)
-            else:
-                url = '/paging/customurl/{nextLink}'
-                path_format_arguments = {
-                    'accountName': self._serialize.url("account_name", account_name, 'str', skip_quote=True),
-                    'host': self._serialize.url("self._config.host", self._config.host, 'str', skip_quote=True),
-                    'nextLink': self._serialize.url("next_link", next_link, 'str', skip_quote=True),
-                }
-                url = self._client.format_url(url, **path_format_arguments)
-                # Construct parameters
-                query_parameters = {}  # type: Dict[str, Any]
-
-                request = self._client.get(url, query_parameters, header_parameters)
-            return request
-
-        async def extract_data(pipeline_response):
-            deserialized = self._deserialize('ProductResult', pipeline_response)
-            list_of_elem = deserialized.values
-            if cls:
-                list_of_elem = cls(list_of_elem)
-            return deserialized.next_link or None, AsyncList(list_of_elem)
-
-        async def get_next(next_link=None):
-            request = prepare_request(next_link)
-
-            pipeline_response = await self._client._pipeline.run(request, stream=False, **kwargs)
-            response = pipeline_response.http_response
-
-            if response.status_code not in [200]:
-                map_error(status_code=response.status_code, response=response, error_map=error_map)
-                raise HttpResponseError(response=response)
-
-            return pipeline_response
->>>>>>> 4e0ac438
 
         _initial_request = self._get_pages_partial_url_operation_initial(
             next_link=self._get_pages_partial_url_operation_initial.metadata['url'],
