--- conflicted
+++ resolved
@@ -10,10 +10,6 @@
 import warnings
 
 from azure.core.async_paging import AsyncItemPaged, AsyncList
-<<<<<<< HEAD
-from azure.core.exceptions import ClientAuthenticationError, HttpResponseError, ResourceExistsError, ResourceNotFoundError, map_error
-from azure.core.paging import NextLinkPagingMethod
-=======
 from azure.core.exceptions import (
     ClientAuthenticationError,
     HttpResponseError,
@@ -21,7 +17,7 @@
     ResourceNotFoundError,
     map_error,
 )
->>>>>>> 1d0c7841
+from azure.core.paging import NextLinkPagingMethod
 from azure.core.pipeline import PipelineResponse
 from azure.core.pipeline.transport import AsyncHttpResponse, HttpRequest
 from azure.core.polling import AsyncLROPoller, AsyncNoPolling, AsyncPollingMethod
@@ -211,7 +207,7 @@
                 account_name=account_name,
                 parameters=parameters,
                 cls=lambda x, y, z: x,
-                **kwargs
+                **kwargs,
             )
 
         kwargs.pop("error_map", None)
@@ -482,31 +478,29 @@
 
     list_keys.metadata = {"url": "/subscriptions/{subscriptionId}/resourceGroups/{resourceGroupName}/providers/Microsoft.Storage/storageAccounts/{accountName}/listKeys"}  # type: ignore
 
-    def _list_initial(
-        self,
-        **kwargs
-    ) -> HttpRequest:
-        api_version = "2015-05-01-preview"
-        accept = "application/json, text/json"
-
-        # Construct URL
-        url = self._list_initial.metadata['url']  # type: ignore
-        path_format_arguments = {
-            'subscriptionId': self._serialize.url("self._config.subscription_id", self._config.subscription_id, 'str'),
-        }
-        url = self._client.format_url(url, **path_format_arguments)
-
-        # Construct parameters
-        query_parameters = {}  # type: Dict[str, Any]
-        query_parameters['api-version'] = self._serialize.query("api_version", api_version, 'str')
-
-        # Construct headers
-        header_parameters = {}  # type: Dict[str, Any]
-        header_parameters['Accept'] = self._serialize.header("accept", accept, 'str')
+    def _list_initial(self, **kwargs) -> HttpRequest:
+        api_version = "2015-05-01-preview"
+        accept = "application/json, text/json"
+
+        # Construct URL
+        url = self._list_initial.metadata["url"]  # type: ignore
+        path_format_arguments = {
+            "subscriptionId": self._serialize.url("self._config.subscription_id", self._config.subscription_id, "str"),
+        }
+        url = self._client.format_url(url, **path_format_arguments)
+
+        # Construct parameters
+        query_parameters = {}  # type: Dict[str, Any]
+        query_parameters["api-version"] = self._serialize.query("api_version", api_version, "str")
+
+        # Construct headers
+        header_parameters = {}  # type: Dict[str, Any]
+        header_parameters["Accept"] = self._serialize.header("accept", accept, "str")
 
         request = self._client.get(url, query_parameters, header_parameters)
         return request
-    _list_initial.metadata = {'url': '/subscriptions/{subscriptionId}/providers/Microsoft.Storage/storageAccounts'}  # type: ignore
+
+    _list_initial.metadata = {"url": "/subscriptions/{subscriptionId}/providers/Microsoft.Storage/storageAccounts"}  # type: ignore
 
     @distributed_trace
     def list(self, **kwargs) -> AsyncIterable["_models.StorageAccountListResult"]:
@@ -524,66 +518,22 @@
         :rtype: ~azure.core.async_paging.AsyncItemPaged[~storage.models.StorageAccountListResult]
         :raises: ~azure.core.exceptions.HttpResponseError
         """
-<<<<<<< HEAD
+
         def deserialize_output(pipeline_response):
-            return self._deserialize('StorageAccountListResult', pipeline_response)
-=======
-        cls = kwargs.pop("cls", None)  # type: ClsType["_models.StorageAccountListResult"]
-        error_map = {401: ClientAuthenticationError, 404: ResourceNotFoundError, 409: ResourceExistsError}
-        error_map.update(kwargs.pop("error_map", {}))
-        api_version = "2015-05-01-preview"
-        accept = "application/json, text/json"
-
-        def prepare_request(next_link=None):
-            # Construct headers
-            header_parameters = {}  # type: Dict[str, Any]
-            header_parameters["Accept"] = self._serialize.header("accept", accept, "str")
-
-            if not next_link:
-                # Construct URL
-                url = self.list.metadata["url"]  # type: ignore
-                path_format_arguments = {
-                    "subscriptionId": self._serialize.url(
-                        "self._config.subscription_id", self._config.subscription_id, "str"
-                    ),
-                }
-                url = self._client.format_url(url, **path_format_arguments)
-                # Construct parameters
-                query_parameters = {}  # type: Dict[str, Any]
-                query_parameters["api-version"] = self._serialize.query("api_version", api_version, "str")
-
-                request = self._client.get(url, query_parameters, header_parameters)
-            else:
-                url = next_link
-                query_parameters = {}  # type: Dict[str, Any]
-                request = self._client.get(url, query_parameters, header_parameters)
-            return request
-
-        async def extract_data(pipeline_response):
-            deserialized = self._deserialize("StorageAccountListResult", pipeline_response)
-            list_of_elem = deserialized.value
-            if cls:
-                list_of_elem = cls(list_of_elem)
-            return None, AsyncList(list_of_elem)
->>>>>>> 1d0c7841
-
-        path_format_arguments = {
-            'subscriptionId': self._serialize.url("self._config.subscription_id", self._config.subscription_id, 'str'),
-        }
-
-        _initial_request = self._list_initial(
-        )
+            return self._deserialize("StorageAccountListResult", pipeline_response)
+
+        path_format_arguments = {
+            "subscriptionId": self._serialize.url("self._config.subscription_id", self._config.subscription_id, "str"),
+        }
+
+        _initial_request = self._list_initial()
 
         paging_method = kwargs.pop("paging_method", NextLinkPagingMethod)
 
         if isinstance(paging_method, type):
             # in here if paging method is not initialized yet.
-            paging_method = paging_method(
-                path_format_arguments=path_format_arguments,
-                **kwargs
-            )
-
-<<<<<<< HEAD
+            paging_method = paging_method(path_format_arguments=path_format_arguments, **kwargs)
+
         return AsyncItemPaged(
             paging_method=paging_method,
             deserialize_output=deserialize_output,
@@ -594,38 +544,30 @@
             **kwargs,
         )
 
-    def _list_by_resource_group_initial(
-        self,
-        resource_group_name: str,
-        **kwargs
-    ) -> HttpRequest:
-        api_version = "2015-05-01-preview"
-        accept = "application/json, text/json"
-
-        # Construct URL
-        url = self._list_by_resource_group_initial.metadata['url']  # type: ignore
-        path_format_arguments = {
-            'resourceGroupName': self._serialize.url("resource_group_name", resource_group_name, 'str'),
-            'subscriptionId': self._serialize.url("self._config.subscription_id", self._config.subscription_id, 'str'),
-        }
-        url = self._client.format_url(url, **path_format_arguments)
-
-        # Construct parameters
-        query_parameters = {}  # type: Dict[str, Any]
-        query_parameters['api-version'] = self._serialize.query("api_version", api_version, 'str')
-
-        # Construct headers
-        header_parameters = {}  # type: Dict[str, Any]
-        header_parameters['Accept'] = self._serialize.header("accept", accept, 'str')
+    def _list_by_resource_group_initial(self, resource_group_name: str, **kwargs) -> HttpRequest:
+        api_version = "2015-05-01-preview"
+        accept = "application/json, text/json"
+
+        # Construct URL
+        url = self._list_by_resource_group_initial.metadata["url"]  # type: ignore
+        path_format_arguments = {
+            "resourceGroupName": self._serialize.url("resource_group_name", resource_group_name, "str"),
+            "subscriptionId": self._serialize.url("self._config.subscription_id", self._config.subscription_id, "str"),
+        }
+        url = self._client.format_url(url, **path_format_arguments)
+
+        # Construct parameters
+        query_parameters = {}  # type: Dict[str, Any]
+        query_parameters["api-version"] = self._serialize.query("api_version", api_version, "str")
+
+        # Construct headers
+        header_parameters = {}  # type: Dict[str, Any]
+        header_parameters["Accept"] = self._serialize.header("accept", accept, "str")
 
         request = self._client.get(url, query_parameters, header_parameters)
         return request
-    _list_by_resource_group_initial.metadata = {'url': '/subscriptions/{subscriptionId}/resourceGroups/{resourceGroupName}/providers/Microsoft.Storage/storageAccounts'}  # type: ignore
-=======
-        return AsyncItemPaged(get_next, extract_data)
-
-    list.metadata = {"url": "/subscriptions/{subscriptionId}/providers/Microsoft.Storage/storageAccounts"}  # type: ignore
->>>>>>> 1d0c7841
+
+    _list_by_resource_group_initial.metadata = {"url": "/subscriptions/{subscriptionId}/resourceGroups/{resourceGroupName}/providers/Microsoft.Storage/storageAccounts"}  # type: ignore
 
     @distributed_trace
     def list_by_resource_group(
@@ -647,57 +589,14 @@
         :rtype: ~azure.core.async_paging.AsyncItemPaged[~storage.models.StorageAccountListResult]
         :raises: ~azure.core.exceptions.HttpResponseError
         """
-<<<<<<< HEAD
+
         def deserialize_output(pipeline_response):
-            return self._deserialize('StorageAccountListResult', pipeline_response)
-
-        path_format_arguments = {
-            'resourceGroupName': self._serialize.url("resource_group_name", resource_group_name, 'str'),
-            'subscriptionId': self._serialize.url("self._config.subscription_id", self._config.subscription_id, 'str'),
-        }
-=======
-        cls = kwargs.pop("cls", None)  # type: ClsType["_models.StorageAccountListResult"]
-        error_map = {401: ClientAuthenticationError, 404: ResourceNotFoundError, 409: ResourceExistsError}
-        error_map.update(kwargs.pop("error_map", {}))
-        api_version = "2015-05-01-preview"
-        accept = "application/json, text/json"
-
-        def prepare_request(next_link=None):
-            # Construct headers
-            header_parameters = {}  # type: Dict[str, Any]
-            header_parameters["Accept"] = self._serialize.header("accept", accept, "str")
-
-            if not next_link:
-                # Construct URL
-                url = self.list_by_resource_group.metadata["url"]  # type: ignore
-                path_format_arguments = {
-                    "resourceGroupName": self._serialize.url("resource_group_name", resource_group_name, "str"),
-                    "subscriptionId": self._serialize.url(
-                        "self._config.subscription_id", self._config.subscription_id, "str"
-                    ),
-                }
-                url = self._client.format_url(url, **path_format_arguments)
-                # Construct parameters
-                query_parameters = {}  # type: Dict[str, Any]
-                query_parameters["api-version"] = self._serialize.query("api_version", api_version, "str")
-
-                request = self._client.get(url, query_parameters, header_parameters)
-            else:
-                url = next_link
-                query_parameters = {}  # type: Dict[str, Any]
-                request = self._client.get(url, query_parameters, header_parameters)
-            return request
-
-        async def extract_data(pipeline_response):
-            deserialized = self._deserialize("StorageAccountListResult", pipeline_response)
-            list_of_elem = deserialized.value
-            if cls:
-                list_of_elem = cls(list_of_elem)
-            return None, AsyncList(list_of_elem)
-
-        async def get_next(next_link=None):
-            request = prepare_request(next_link)
->>>>>>> 1d0c7841
+            return self._deserialize("StorageAccountListResult", pipeline_response)
+
+        path_format_arguments = {
+            "resourceGroupName": self._serialize.url("resource_group_name", resource_group_name, "str"),
+            "subscriptionId": self._serialize.url("self._config.subscription_id", self._config.subscription_id, "str"),
+        }
 
         _initial_request = self._list_by_resource_group_initial(
             resource_group_name=resource_group_name,
@@ -707,12 +606,8 @@
 
         if isinstance(paging_method, type):
             # in here if paging method is not initialized yet.
-            paging_method = paging_method(
-                path_format_arguments=path_format_arguments,
-                **kwargs
-            )
-
-<<<<<<< HEAD
+            paging_method = paging_method(path_format_arguments=path_format_arguments, **kwargs)
+
         return AsyncItemPaged(
             paging_method=paging_method,
             deserialize_output=deserialize_output,
@@ -722,11 +617,6 @@
             _cls=kwargs.pop("cls", None),
             **kwargs,
         )
-=======
-        return AsyncItemPaged(get_next, extract_data)
-
-    list_by_resource_group.metadata = {"url": "/subscriptions/{subscriptionId}/resourceGroups/{resourceGroupName}/providers/Microsoft.Storage/storageAccounts"}  # type: ignore
->>>>>>> 1d0c7841
 
     @distributed_trace_async
     async def regenerate_key(
