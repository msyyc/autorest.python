# coding=utf-8
# --------------------------------------------------------------------------
# Copyright (c) Microsoft Corporation. All rights reserved.
# Licensed under the MIT License. See License.txt in the project root for license information.
# Code generated by Microsoft (R) AutoRest Code Generator.
# Changes may cause incorrect behavior and will be lost if the code is regenerated.
# --------------------------------------------------------------------------
from typing import TYPE_CHECKING
import warnings

from azure.core.exceptions import (
    ClientAuthenticationError,
    HttpResponseError,
    ResourceExistsError,
    ResourceNotFoundError,
    map_error,
)
from azure.core.pipeline import PipelineResponse
from azure.core.pipeline.transport import HttpRequest, HttpResponse
from azure.core.tracing.decorator import distributed_trace

from .. import models as _models

if TYPE_CHECKING:
    # pylint: disable=unused-import,ungrouped-imports
    from typing import Any, Callable, Dict, Generic, Optional, TypeVar

    T = TypeVar("T")
    ClsType = Optional[Callable[[PipelineResponse[HttpRequest, HttpResponse], T, Dict[str, Any]], Any]]


class ParameterGroupingOperations(object):
    """ParameterGroupingOperations operations.

    You should not instantiate this class directly. Instead, you should create a Client instance that
    instantiates it for you and attaches it as an attribute.

    :ivar models: Alias to model classes used in this operation group.
    :type models: ~azureparametergrouping.models
    :param client: Client for service requests.
    :param config: Configuration of service client.
    :param serializer: An object model serializer.
    :param deserializer: An object model deserializer.
    """

    models = _models

    def __init__(self, client, config, serializer, deserializer):
        self._client = client
        self._serialize = serializer
        self._deserialize = deserializer
        self._config = config

    def _post_required_request(
        self,
        parameter_grouping_post_required_parameters,  # type: "_models.ParameterGroupingPostRequiredParameters"
        **kwargs  # type: Any
    ):
        # type: (...) -> HttpRequest

        _custom_header = None
        _query = None
        _path = None
        _body = None
        if parameter_grouping_post_required_parameters is not None:
            _custom_header = parameter_grouping_post_required_parameters.custom_header
            _query = parameter_grouping_post_required_parameters.query
            _path = parameter_grouping_post_required_parameters.path
            _body = parameter_grouping_post_required_parameters.body
        content_type = kwargs.pop("content_type", "application/json")
        accept = "application/json"

        # Construct URL
        url = self._post_required_request.metadata["url"]  # type: ignore
        path_format_arguments = {
            "path": self._serialize.url("path", _path, "str"),
        }
        url = self._client.format_url(url, **path_format_arguments)

        # Construct parameters
        query_parameters = {}  # type: Dict[str, Any]
        if _query is not None:
            query_parameters["query"] = self._serialize.query("query", _query, "int")

        # Construct headers
        header_parameters = {}  # type: Dict[str, Any]
        if _custom_header is not None:
            header_parameters["customHeader"] = self._serialize.header("custom_header", _custom_header, "str")
        header_parameters["Content-Type"] = self._serialize.header("content_type", content_type, "str")
        header_parameters["Accept"] = self._serialize.header("accept", accept, "str")

        body_content_kwargs = {}  # type: Dict[str, Any]
        body_content = self._serialize.body(_body, "int")
        body_content_kwargs["content"] = body_content
        return self._client.post(url, query_parameters, header_parameters, **body_content_kwargs)

    _post_required_request.metadata = {"url": "/parameterGrouping/postRequired/{path}"}  # type: ignore

    @distributed_trace
    def post_required(
        self,
        parameter_grouping_post_required_parameters,  # type: "_models.ParameterGroupingPostRequiredParameters"
        **kwargs  # type: Any
    ):
        # type: (...) -> None
        """Post a bunch of required parameters grouped.

        :param parameter_grouping_post_required_parameters: Parameter group.
        :type parameter_grouping_post_required_parameters: ~azureparametergrouping.models.ParameterGroupingPostRequiredParameters
        :keyword callable cls: A custom type or function that will be passed the direct response
        :return: None, or the result of cls(response)
        :rtype: None
        :raises: ~azure.core.exceptions.HttpResponseError
        """
        cls = kwargs.pop("cls", None)  # type: ClsType[None]
        error_map = {401: ClientAuthenticationError, 404: ResourceNotFoundError, 409: ResourceExistsError}
        error_map.update(kwargs.pop("error_map", {}))

        request = self._post_required_request(
            parameter_grouping_post_required_parameters=parameter_grouping_post_required_parameters, **kwargs
        )
        kwargs.pop("content_type", None)

        pipeline_response = self._client._pipeline.run(request, stream=False, **kwargs)
        response = pipeline_response.http_response

        if response.status_code not in [200]:
            map_error(status_code=response.status_code, response=response, error_map=error_map)
            error = self._deserialize.failsafe_deserialize(_models.Error, response)
            raise HttpResponseError(response=response, model=error)

        if cls:
            return cls(pipeline_response, None, {})

    post_required.metadata = {"url": "/parameterGrouping/postRequired/{path}"}  # type: ignore

    def _post_optional_request(
        self,
        parameter_grouping_post_optional_parameters=None,  # type: Optional["_models.ParameterGroupingPostOptionalParameters"]
        **kwargs  # type: Any
    ):
        # type: (...) -> HttpRequest

        _custom_header = None
        _query = None
        if parameter_grouping_post_optional_parameters is not None:
            _custom_header = parameter_grouping_post_optional_parameters.custom_header
            _query = parameter_grouping_post_optional_parameters.query
        accept = "application/json"

        # Construct URL
        url = self._post_optional_request.metadata["url"]  # type: ignore

        # Construct parameters
        query_parameters = {}  # type: Dict[str, Any]
        if _query is not None:
            query_parameters["query"] = self._serialize.query("query", _query, "int")

        # Construct headers
        header_parameters = {}  # type: Dict[str, Any]
        if _custom_header is not None:
            header_parameters["customHeader"] = self._serialize.header("custom_header", _custom_header, "str")
        header_parameters["Accept"] = self._serialize.header("accept", accept, "str")

        return self._client.post(url, query_parameters, header_parameters)

    _post_optional_request.metadata = {"url": "/parameterGrouping/postOptional"}  # type: ignore

    @distributed_trace
    def post_optional(
        self,
        parameter_grouping_post_optional_parameters=None,  # type: Optional["_models.ParameterGroupingPostOptionalParameters"]
        **kwargs  # type: Any
    ):
        # type: (...) -> None
        """Post a bunch of optional parameters grouped.

        :param parameter_grouping_post_optional_parameters: Parameter group.
        :type parameter_grouping_post_optional_parameters: ~azureparametergrouping.models.ParameterGroupingPostOptionalParameters
        :keyword callable cls: A custom type or function that will be passed the direct response
        :return: None, or the result of cls(response)
        :rtype: None
        :raises: ~azure.core.exceptions.HttpResponseError
        """
        cls = kwargs.pop("cls", None)  # type: ClsType[None]
        error_map = {401: ClientAuthenticationError, 404: ResourceNotFoundError, 409: ResourceExistsError}
        error_map.update(kwargs.pop("error_map", {}))

        request = self._post_optional_request(
            parameter_grouping_post_optional_parameters=parameter_grouping_post_optional_parameters, **kwargs
        )
        kwargs.pop("content_type", None)

        pipeline_response = self._client._pipeline.run(request, stream=False, **kwargs)
        response = pipeline_response.http_response

        if response.status_code not in [200]:
            map_error(status_code=response.status_code, response=response, error_map=error_map)
            error = self._deserialize.failsafe_deserialize(_models.Error, response)
            raise HttpResponseError(response=response, model=error)

        if cls:
            return cls(pipeline_response, None, {})

    post_optional.metadata = {"url": "/parameterGrouping/postOptional"}  # type: ignore

    def _post_multi_param_groups_request(
        self,
        first_parameter_group=None,  # type: Optional["_models.FirstParameterGroup"]
        parameter_grouping_post_multi_param_groups_second_param_group=None,  # type: Optional["_models.ParameterGroupingPostMultiParamGroupsSecondParamGroup"]
        **kwargs  # type: Any
    ):
        # type: (...) -> HttpRequest

        _header_one = None
        _query_one = None
        _header_two = None
        _query_two = None
        if first_parameter_group is not None:
            _header_one = first_parameter_group.header_one
            _query_one = first_parameter_group.query_one
        if parameter_grouping_post_multi_param_groups_second_param_group is not None:
            _header_two = parameter_grouping_post_multi_param_groups_second_param_group.header_two
            _query_two = parameter_grouping_post_multi_param_groups_second_param_group.query_two
        accept = "application/json"

        # Construct URL
        url = self._post_multi_param_groups_request.metadata["url"]  # type: ignore

        # Construct parameters
        query_parameters = {}  # type: Dict[str, Any]
        if _query_one is not None:
            query_parameters["query-one"] = self._serialize.query("query_one", _query_one, "int")
        if _query_two is not None:
            query_parameters["query-two"] = self._serialize.query("query_two", _query_two, "int")

        # Construct headers
        header_parameters = {}  # type: Dict[str, Any]
        if _header_one is not None:
            header_parameters["header-one"] = self._serialize.header("header_one", _header_one, "str")
        if _header_two is not None:
            header_parameters["header-two"] = self._serialize.header("header_two", _header_two, "str")
        header_parameters["Accept"] = self._serialize.header("accept", accept, "str")

<<<<<<< HEAD
        return self._client.post(url, query_parameters, header_parameters)
=======
        request = self._client.post(url, query_parameters, header_parameters)
        pipeline_response = self._client._pipeline.run(request, stream=False, **kwargs)
        response = pipeline_response.http_response

        if response.status_code not in [200]:
            map_error(status_code=response.status_code, response=response, error_map=error_map)
            error = self._deserialize.failsafe_deserialize(_models.Error, response)
            raise HttpResponseError(response=response, model=error)

        if cls:
            return cls(pipeline_response, None, {})
>>>>>>> 40ae534c

    _post_multi_param_groups_request.metadata = {"url": "/parameterGrouping/postMultipleParameterGroups"}  # type: ignore

    @distributed_trace
    def post_multi_param_groups(
        self,
        first_parameter_group=None,  # type: Optional["_models.FirstParameterGroup"]
        parameter_grouping_post_multi_param_groups_second_param_group=None,  # type: Optional["_models.ParameterGroupingPostMultiParamGroupsSecondParamGroup"]
        **kwargs  # type: Any
    ):
        # type: (...) -> None
        """Post parameters from multiple different parameter groups.

        :param first_parameter_group: Parameter group.
        :type first_parameter_group: ~azureparametergrouping.models.FirstParameterGroup
        :param parameter_grouping_post_multi_param_groups_second_param_group: Parameter group.
        :type parameter_grouping_post_multi_param_groups_second_param_group: ~azureparametergrouping.models.ParameterGroupingPostMultiParamGroupsSecondParamGroup
        :keyword callable cls: A custom type or function that will be passed the direct response
        :return: None, or the result of cls(response)
        :rtype: None
        :raises: ~azure.core.exceptions.HttpResponseError
        """
        cls = kwargs.pop("cls", None)  # type: ClsType[None]
        error_map = {401: ClientAuthenticationError, 404: ResourceNotFoundError, 409: ResourceExistsError}
        error_map.update(kwargs.pop("error_map", {}))

        request = self._post_multi_param_groups_request(
            first_parameter_group=first_parameter_group,
            parameter_grouping_post_multi_param_groups_second_param_group=parameter_grouping_post_multi_param_groups_second_param_group,
            **kwargs
        )
        kwargs.pop("content_type", None)

        pipeline_response = self._client._pipeline.run(request, stream=False, **kwargs)
        response = pipeline_response.http_response

        if response.status_code not in [200]:
            map_error(status_code=response.status_code, response=response, error_map=error_map)
            error = self._deserialize(_models.Error, response)
            raise HttpResponseError(response=response, model=error)

        if cls:
            return cls(pipeline_response, None, {})

    post_multi_param_groups.metadata = {"url": "/parameterGrouping/postMultipleParameterGroups"}  # type: ignore

    def _post_shared_parameter_group_object_request(
        self,
        first_parameter_group=None,  # type: Optional["_models.FirstParameterGroup"]
        **kwargs  # type: Any
    ):
        # type: (...) -> HttpRequest

        _header_one = None
        _query_one = None
        if first_parameter_group is not None:
            _header_one = first_parameter_group.header_one
            _query_one = first_parameter_group.query_one
        accept = "application/json"

        # Construct URL
        url = self._post_shared_parameter_group_object_request.metadata["url"]  # type: ignore

        # Construct parameters
        query_parameters = {}  # type: Dict[str, Any]
        if _query_one is not None:
            query_parameters["query-one"] = self._serialize.query("query_one", _query_one, "int")

        # Construct headers
        header_parameters = {}  # type: Dict[str, Any]
        if _header_one is not None:
            header_parameters["header-one"] = self._serialize.header("header_one", _header_one, "str")
        header_parameters["Accept"] = self._serialize.header("accept", accept, "str")

        return self._client.post(url, query_parameters, header_parameters)

    _post_shared_parameter_group_object_request.metadata = {"url": "/parameterGrouping/sharedParameterGroupObject"}  # type: ignore

    @distributed_trace
    def post_shared_parameter_group_object(
        self,
        first_parameter_group=None,  # type: Optional["_models.FirstParameterGroup"]
        **kwargs  # type: Any
    ):
        # type: (...) -> None
        """Post parameters with a shared parameter group object.

        :param first_parameter_group: Parameter group.
        :type first_parameter_group: ~azureparametergrouping.models.FirstParameterGroup
        :keyword callable cls: A custom type or function that will be passed the direct response
        :return: None, or the result of cls(response)
        :rtype: None
        :raises: ~azure.core.exceptions.HttpResponseError
        """
        cls = kwargs.pop("cls", None)  # type: ClsType[None]
        error_map = {401: ClientAuthenticationError, 404: ResourceNotFoundError, 409: ResourceExistsError}
        error_map.update(kwargs.pop("error_map", {}))

        request = self._post_shared_parameter_group_object_request(
            first_parameter_group=first_parameter_group, **kwargs
        )
        kwargs.pop("content_type", None)

        pipeline_response = self._client._pipeline.run(request, stream=False, **kwargs)
        response = pipeline_response.http_response

        if response.status_code not in [200]:
            map_error(status_code=response.status_code, response=response, error_map=error_map)
            error = self._deserialize.failsafe_deserialize(_models.Error, response)
            raise HttpResponseError(response=response, model=error)

        if cls:
            return cls(pipeline_response, None, {})

    post_shared_parameter_group_object.metadata = {"url": "/parameterGrouping/sharedParameterGroupObject"}  # type: ignore<|MERGE_RESOLUTION|>--- conflicted
+++ resolved
@@ -242,21 +242,7 @@
             header_parameters["header-two"] = self._serialize.header("header_two", _header_two, "str")
         header_parameters["Accept"] = self._serialize.header("accept", accept, "str")
 
-<<<<<<< HEAD
         return self._client.post(url, query_parameters, header_parameters)
-=======
-        request = self._client.post(url, query_parameters, header_parameters)
-        pipeline_response = self._client._pipeline.run(request, stream=False, **kwargs)
-        response = pipeline_response.http_response
-
-        if response.status_code not in [200]:
-            map_error(status_code=response.status_code, response=response, error_map=error_map)
-            error = self._deserialize.failsafe_deserialize(_models.Error, response)
-            raise HttpResponseError(response=response, model=error)
-
-        if cls:
-            return cls(pipeline_response, None, {})
->>>>>>> 40ae534c
 
     _post_multi_param_groups_request.metadata = {"url": "/parameterGrouping/postMultipleParameterGroups"}  # type: ignore
 
@@ -295,7 +281,7 @@
 
         if response.status_code not in [200]:
             map_error(status_code=response.status_code, response=response, error_map=error_map)
-            error = self._deserialize(_models.Error, response)
+            error = self._deserialize.failsafe_deserialize(_models.Error, response)
             raise HttpResponseError(response=response, model=error)
 
         if cls:
