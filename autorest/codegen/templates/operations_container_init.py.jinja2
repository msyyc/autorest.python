<<<<<<< HEAD
{% macro operation_group_imports(filename_suffix) %}
{% if code_model.options['combine_operation_files'] %}
{% for operation_group in operation_groups %}
from {{"._operations" + filename_suffix}} import {{ operation_group.class_name }}
{% endfor %}
{% else %}
{% for operation_group in operation_groups %}
from .{{ operation_group.filename + filename_suffix}} import {{ operation_group.class_name }}
{% endfor %}
{% endif %}{% endmacro %}
=======
{% macro operation_group_imports(filename_suffix="") %}
    {% for operation_group in operation_groups %}
from .{{ ("_operations" if code_model.options['combine_operation_files'] else operation_group.filename) + filename_suffix }} import {{ operation_group.class_name }}
    {% endfor %}
{% endmacro %}
>>>>>>> baa4c363
{# actual template starts here #}
# coding=utf-8
{{ code_model.options['license_header'] }}

<<<<<<< HEAD
{% if code_model.options["add_python_3_operation_files"] and not async_mode %}
=======
{% if not code_model.options["add_python_3_operation_files"] %}
{{ operation_group_imports() }}
{% elif code_model.options["add_python_3_operation_files"] and code_model.options["python_3_only"] %}
{{ operation_group_imports("_py3") }}
{% else %}
>>>>>>> baa4c363
try:
    {{ operation_group_imports("_py3") | indent }}
except (SyntaxError, ImportError):
    {{ operation_group_imports() | indent }}
{% endif %}
__all__ = [
{% for operation_group in operation_groups %}
    '{{ operation_group.class_name }}',
{% endfor %}
]<|MERGE_RESOLUTION|>--- conflicted
+++ resolved
@@ -1,34 +1,17 @@
-<<<<<<< HEAD
-{% macro operation_group_imports(filename_suffix) %}
-{% if code_model.options['combine_operation_files'] %}
-{% for operation_group in operation_groups %}
-from {{"._operations" + filename_suffix}} import {{ operation_group.class_name }}
-{% endfor %}
-{% else %}
-{% for operation_group in operation_groups %}
-from .{{ operation_group.filename + filename_suffix}} import {{ operation_group.class_name }}
-{% endfor %}
-{% endif %}{% endmacro %}
-=======
 {% macro operation_group_imports(filename_suffix="") %}
     {% for operation_group in operation_groups %}
 from .{{ ("_operations" if code_model.options['combine_operation_files'] else operation_group.filename) + filename_suffix }} import {{ operation_group.class_name }}
     {% endfor %}
 {% endmacro %}
->>>>>>> baa4c363
 {# actual template starts here #}
 # coding=utf-8
 {{ code_model.options['license_header'] }}
 
-<<<<<<< HEAD
-{% if code_model.options["add_python_3_operation_files"] and not async_mode %}
-=======
 {% if not code_model.options["add_python_3_operation_files"] %}
 {{ operation_group_imports() }}
 {% elif code_model.options["add_python_3_operation_files"] and code_model.options["python_3_only"] %}
 {{ operation_group_imports("_py3") }}
 {% else %}
->>>>>>> baa4c363
 try:
     {{ operation_group_imports("_py3") | indent }}
 except (SyntaxError, ImportError):
