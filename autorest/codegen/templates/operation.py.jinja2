{% import 'keywords.jinja2' as keywords with context %}
{% import 'operation_tools.jinja2' as op_tools %}
{% set trace_decorator = "@distributed_trace_async" if async_mode else "@distributed_trace" %}
{% set stream_request_parameter = "stream=" ~ ("True" if operation.is_stream_response else "False") %}
{# return_type is a variable that holds the return type if we already know what it is #}
{% set return_type = "bool" if request_builder.method == 'head' and code_model.options['head_as_boolean'] else None %}
{% macro return_docstring(async_mode, return_type=None) %}
{%- if return_type -%}
:return: {{ return_type }}, or the result of cls(response)
:rtype: {{ return_type }}
{%- else -%}
    {% if operation.responses | selectattr('has_body') | first %}
:return: {{ operation.responses|selectattr('has_body')|map(attribute='docstring_text')|unique|join(' or ') }}, or the result of cls(response)
:rtype: {{ operation.responses|selectattr('has_body')| map(attribute='docstring_type')|unique|join(' or ') }}{{ " or None" if operation.has_optional_return_type }}
    {%- else %}
:return: None, or the result of cls(response)
:rtype: None
    {%- endif -%}
{%- endif -%}
{% endmacro %}
{% macro operation_docstring(async_mode, return_type=None) %}
"""{{ operation.summary if operation.summary else operation.description | wordwrap(width=95, break_long_words=False, break_on_hyphens=False, wrapstring='\n') }}
{% if operation.summary and operation.description %}

{{ operation.description | wordwrap(width=95, break_long_words=False, break_on_hyphens=False, wrapstring='\n') }}
{% endif %}

{% if operation.deprecated -%}
.. warning::
    This method is deprecated

{% endif -%}
<<<<<<< HEAD
{{ op_tools.method_docstring(operation.parameters.method, operation.request_builder) }}
{%- if (request_builder.schema_requests | length) > 1 %}
{{ op_tools.content_type_docstring(request_builder) }}
=======
{% for parameter in operation.parameters.method %}
{%- for doc_string in param_documentation_string(parameter).replace('\n', '\n ').split('\n') %}
{{ doc_string | wordwrap(width=95, break_long_words=False, break_on_hyphens=False, wrapstring='\n ')}}
{% endfor %}
:type {{ parameter.serialized_name }}: {{ parameter.docstring_type }}
{% endfor %}
{% if (operation.requests | length) > 1 %}
{{ op_tools.content_type_docstring(operation) }}
>>>>>>> 6f54c975
{% endif %}
:keyword callable cls: A custom type or function that will be passed the direct response
{{ return_docstring(async_mode, return_type=return_type) }}
:raises: ~azure.core.exceptions.HttpResponseError
{% if operation.has_example_template and code_model.no_models %}

{{ op_tools.get_example_template() }}
    {% if operation.parameters.has_body %}
{{ op_tools.get_json_example_template(operation, operation.parameters.body[0].serialized_name, code_model, serialize_json_dict) | indent(8) }}
    {% endif %}
    {% if operation.get_json_response_template_to_status_codes() | first %}
{{ op_tools.get_json_response_template(operation) | indent(8) }}
    {% endif %}{% endif %}
"""{% endmacro %}
{# actual template starts here #}
{%- if code_model.options['tracing'] and operation.want_tracing -%}
{{ trace_decorator }}
{% endif %}
{{ op_tools.operation_method_signature(operation, async_mode=async_mode, coroutine=async_mode, return_type_wrapper="", return_type=return_type) }}
{%- if not async_mode %}
    {{ op_tools.sync_return_type_annotation(operation, "", return_type=return_type) }}
{% endif %}
{% if operation.want_description_docstring %}
    {{ operation_docstring(async_mode, return_type=return_type)|indent }}
{% endif %}
    cls = kwargs.pop('cls', None)  # type: {{ op_tools.return_type_annotation(operation, ["ClsType"]) }}
{% if operation.deprecated %}
    warnings.warn('Method {{operation.name}} is deprecated', DeprecationWarning)
{% endif %}
    {{ op_tools.error_map(operation, code_model)|indent }}
    {% if not async_mode and operation.parameters.kwargs_to_pop %}

        {% for kwarg in operation.parameters.kwargs_to_pop %}
    {{ kwarg.pop_from_kwarg | indent }}
        {% endfor %}
    {% endif %}

    {{ op_tools.get_request_builder(code_model, operation, request_builder, async_mode)|indent }}

    pipeline_response = {{ keywords.await }}self._client._pipeline.run(request, {{ stream_request_parameter }}, **kwargs)
    {{ op_tools.handle_response(code_model, operation) | indent }}
{{ operation.python_name }}.metadata = {'url': {{ keywords.escape_str(request_builder.url) }}}  # type: ignore<|MERGE_RESOLUTION|>--- conflicted
+++ resolved
@@ -30,20 +30,9 @@
     This method is deprecated
 
 {% endif -%}
-<<<<<<< HEAD
 {{ op_tools.method_docstring(operation.parameters.method, operation.request_builder) }}
 {%- if (request_builder.schema_requests | length) > 1 %}
 {{ op_tools.content_type_docstring(request_builder) }}
-=======
-{% for parameter in operation.parameters.method %}
-{%- for doc_string in param_documentation_string(parameter).replace('\n', '\n ').split('\n') %}
-{{ doc_string | wordwrap(width=95, break_long_words=False, break_on_hyphens=False, wrapstring='\n ')}}
-{% endfor %}
-:type {{ parameter.serialized_name }}: {{ parameter.docstring_type }}
-{% endfor %}
-{% if (operation.requests | length) > 1 %}
-{{ op_tools.content_type_docstring(operation) }}
->>>>>>> 6f54c975
 {% endif %}
 :keyword callable cls: A custom type or function that will be passed the direct response
 {{ return_docstring(async_mode, return_type=return_type) }}
