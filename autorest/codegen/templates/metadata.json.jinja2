{% import 'operation_tools.jinja2' as op_tools %}
{% import 'keywords.jinja2' as keywords %}
{
    "chosen_version": {{ chosen_version | tojson }},
    "total_api_version_list": {{ total_api_version_list | tojson }},
    "client": {
        "name": {{ code_model.class_name | tojson }},
        "filename": {{ ("_" + code_model.module_name) | tojson }},
        "description": {{ code_model.description | tojson }},
        {% set base_url =  code_model.base_url if code_model.base_url else ('https://management.azure.com' if code_model.options["azure_arm"] else None )%}
        "base_url": {{ (keywords.escape_str(base_url) if base_url else None) | tojson }},
        "custom_base_url": {{ (keywords.escape_str(code_model.custom_base_url) if code_model.custom_base_url else None) | tojson }},
        "azure_arm": {{ code_model.options["azure_arm"]  | tojson }},
        "has_lro_operations": {{ code_model.has_lro_operations | tojson }},
        "client_side_validation": {{ code_model.options["client_side_validation"] | tojson }},
        "sync_imports": {{ sync_client_imports | tojson }},
        "async_imports": {{ async_client_imports | tojson }}
    },
    "global_parameters": {
        "sync": {
            {% for gp in sync_global_parameters.method %}
            {{ gp.serialized_name | tojson }}: {
                "signature": {{ gp.sync_method_signature | tojson }},
                "description": {{ gp.description | tojson }},
                "docstring_type": {{ gp.docstring_type | tojson }},
                "required": {{ gp.required | tojson }}
            }{{ "," if not loop.last else "" }}
            {% endfor %}
        },
        "async": {
            {% for gp in async_global_parameters.method %}
            {{ gp.serialized_name | tojson }}: {
                "signature": {{ (gp.async_method_signature + ",") | tojson }},
                "description": {{ gp.description | tojson }},
                "docstring_type": {{ gp.docstring_type | tojson }},
                "required": {{ gp.required | tojson }}
            }{{ "," if not loop.last else "" }}
            {% endfor %}
        },
        "constant": {
            {% for gp in code_model.global_parameters.constant | rejectattr("serialized_name", "equalto", "api_version") %}
            {{ gp.serialized_name | tojson }}: {{ gp.constant_declaration | tojson }}{{ "," if not loop.last else "" }}
            {% endfor %}
        },
        "call": {{ code_model.global_parameters.method | map(attribute="serialized_name") | join(', ') | tojson }}
    },
    "config": {
        "credential": {{ code_model.options['credential'] | tojson }},
        "credential_scopes": {{ code_model.options['credential_scopes'] | tojson }},
        "credential_default_policy_type": {{ code_model.options['credential_default_policy_type'] | tojson }},
        "credential_default_policy_type_has_async_version": {{ code_model.options['credential_default_policy_type_has_async_version'] | tojson }},
        "credential_key_header_name": {{ code_model.options['credential_key_header_name'] | tojson }},
        "sync_imports": {{ sync_config_imports | tojson }},
        "async_imports": {{ async_config_imports | tojson }}
    },
    "operation_groups": {
        {% for operation_group in code_model.operation_groups | rejectattr('is_empty_operation_group') %}
        {{ operation_group.name | tojson }}: {{ operation_group.class_name | tojson }}{{ "," if not loop.last else "" }}
        {% endfor %}
    },
    "operation_mixins": {
<<<<<<< HEAD
        {% for operation in mixin_operations %}
        {% set operation_name = "begin_" + operation.name if is_lro(operation) else operation.name %}
        {{ operation_name | tojson }} : {
            "sync": {
                {% if is_lro(operation) and is_paging(operation) %}
                    {% from "lro_paging_operation.py.jinja2" import operation_docstring with context %}
                    {% set sync_return_type_wrapper = [operation.get_poller(async_mode=False), operation.get_pager(async_mode=False)] %}
                {% elif is_lro(operation) %}
                    {% from "lro_operation.py.jinja2" import operation_docstring with context %}
                    {% set sync_return_type_wrapper = [operation.get_poller(async_mode=False)] %}
                {% elif is_paging(operation) %}
                    {% from "paging_operation.py.jinja2" import operation_docstring with context %}
                    {% set sync_return_type_wrapper = [operation.get_pager(async_mode=False)] %}
                {% else %}
                    {% from "operation.py.jinja2" import operation_docstring with context %}
                    {% set sync_return_type_wrapper = "" %}
                {% endif %}
                "signature": {{ op_tools.method_signature(operation, operation_name, False, sync_return_type_wrapper) | tojson }},
                "doc": {{ operation_docstring(async_mode=False) | tojson }}
            },
            "async": {
                "coroutine": {{ operation.coroutine_when_async | tojson }},
                {% if is_lro(operation) and is_paging(operation) %}
                    {% from "lro_paging_operation.py.jinja2" import operation_docstring with context %}
                    {% set async_return_type_wrapper = [operation.get_poller(async_mode=True), operation.get_pager(async_mode=True)] %}
                {% elif is_lro(operation) %}
                    {% from "lro_operation.py.jinja2" import operation_docstring with context %}
                    {% set async_return_type_wrapper = [operation.get_poller(async_mode=True)] %}
                {% elif is_paging(operation) %}
                    {% from "paging_operation.py.jinja2" import operation_docstring with context %}
                    {% set async_return_type_wrapper = [operation.get_pager(async_mode=True)] %}
                {% else %}
                    {% from "operation.py.jinja2" import operation_docstring with context %}
                    {% set async_return_type_wrapper = "" %}
                {% endif %}
                "signature": {{ op_tools.method_signature(operation, operation_name, True, async_return_type_wrapper) | tojson }},
                "doc": {{ operation_docstring(async_mode=True) | tojson }}
            },
            "call": {{ operation.parameters.method | map(attribute="serialized_name") | join(', ') | tojson }}
        }{{ "," if not loop.last else "" }}
        {% endfor %}
    },
    "sync_imports": {{ str(sync_mixin_imports) | tojson }},
    "async_imports": {{ str(async_mixin_imports) | tojson }}
=======
        "sync_imports": {{ str(sync_mixin_imports) | tojson }},
        "async_imports": {{ str(async_mixin_imports) | tojson }},
        "operations": {
            {% for operation in mixin_operations %}
            {% set operation_name = "begin_" + operation.name if is_lro(operation) else operation.name %}
            {{ operation_name | tojson }} : {
                "sync": {
                    {% if is_lro(operation) and is_paging(operation) %}
                        {% from "lro_paging_operation.py.jinja2" import operation_docstring with context %}
                        {% set sync_return_type_wrapper = [operation.get_poller(async_mode=False), operation.get_pager(async_mode=False)] %}
                    {% elif is_lro(operation) %}
                        {% from "lro_operation.py.jinja2" import operation_docstring with context %}
                        {% set sync_return_type_wrapper = [operation.get_poller(async_mode=False)] %}
                    {% elif is_paging(operation) %}
                        {% from "paging_operation.py.jinja2" import operation_docstring with context %}
                        {% set sync_return_type_wrapper = [operation.get_pager(async_mode=False)] %}
                    {% else %}
                        {% from "operation.py.jinja2" import operation_docstring with context %}
                        {% set sync_return_type_wrapper = "" %}
                    {% endif %}
                    "signature": {{ op_tools.method_signature(operation, operation_name, False, False, sync_return_type_wrapper) | tojson }},
                    "doc": {{ operation_docstring(async_mode=False) | tojson }}
                },
                "async": {
                    {% set coroutine = False if is_paging(operation) else True %}
                    "coroutine": {{ coroutine | tojson }},
                    {% if is_lro(operation) and is_paging(operation) %}
                        {% from "lro_paging_operation.py.jinja2" import operation_docstring with context %}
                        {% set async_return_type_wrapper = [operation.get_poller(async_mode=True), operation.get_pager(async_mode=True)] %}
                    {% elif is_lro(operation) %}
                        {% from "lro_operation.py.jinja2" import operation_docstring with context %}
                        {% set async_return_type_wrapper = [operation.get_poller(async_mode=True)] %}
                    {% elif is_paging(operation) %}
                        {% from "paging_operation.py.jinja2" import operation_docstring with context %}
                        {% set async_return_type_wrapper = [operation.get_pager(async_mode=True)] %}
                    {% else %}
                        {% from "operation.py.jinja2" import operation_docstring with context %}
                        {% set async_return_type_wrapper = "" %}
                    {% endif %}
                    "signature": {{ op_tools.method_signature(operation, operation_name, True, coroutine, async_return_type_wrapper) | tojson }},
                    "doc": {{ operation_docstring(async_mode=True) | tojson }}
                },
                "call": {{ operation.parameters.method | map(attribute="serialized_name") | join(', ') | tojson }}
            }{{ "," if not loop.last else "" }}
            {% endfor %}
        }
    }
>>>>>>> 4e0ac438
}<|MERGE_RESOLUTION|>--- conflicted
+++ resolved
@@ -59,52 +59,6 @@
         {% endfor %}
     },
     "operation_mixins": {
-<<<<<<< HEAD
-        {% for operation in mixin_operations %}
-        {% set operation_name = "begin_" + operation.name if is_lro(operation) else operation.name %}
-        {{ operation_name | tojson }} : {
-            "sync": {
-                {% if is_lro(operation) and is_paging(operation) %}
-                    {% from "lro_paging_operation.py.jinja2" import operation_docstring with context %}
-                    {% set sync_return_type_wrapper = [operation.get_poller(async_mode=False), operation.get_pager(async_mode=False)] %}
-                {% elif is_lro(operation) %}
-                    {% from "lro_operation.py.jinja2" import operation_docstring with context %}
-                    {% set sync_return_type_wrapper = [operation.get_poller(async_mode=False)] %}
-                {% elif is_paging(operation) %}
-                    {% from "paging_operation.py.jinja2" import operation_docstring with context %}
-                    {% set sync_return_type_wrapper = [operation.get_pager(async_mode=False)] %}
-                {% else %}
-                    {% from "operation.py.jinja2" import operation_docstring with context %}
-                    {% set sync_return_type_wrapper = "" %}
-                {% endif %}
-                "signature": {{ op_tools.method_signature(operation, operation_name, False, sync_return_type_wrapper) | tojson }},
-                "doc": {{ operation_docstring(async_mode=False) | tojson }}
-            },
-            "async": {
-                "coroutine": {{ operation.coroutine_when_async | tojson }},
-                {% if is_lro(operation) and is_paging(operation) %}
-                    {% from "lro_paging_operation.py.jinja2" import operation_docstring with context %}
-                    {% set async_return_type_wrapper = [operation.get_poller(async_mode=True), operation.get_pager(async_mode=True)] %}
-                {% elif is_lro(operation) %}
-                    {% from "lro_operation.py.jinja2" import operation_docstring with context %}
-                    {% set async_return_type_wrapper = [operation.get_poller(async_mode=True)] %}
-                {% elif is_paging(operation) %}
-                    {% from "paging_operation.py.jinja2" import operation_docstring with context %}
-                    {% set async_return_type_wrapper = [operation.get_pager(async_mode=True)] %}
-                {% else %}
-                    {% from "operation.py.jinja2" import operation_docstring with context %}
-                    {% set async_return_type_wrapper = "" %}
-                {% endif %}
-                "signature": {{ op_tools.method_signature(operation, operation_name, True, async_return_type_wrapper) | tojson }},
-                "doc": {{ operation_docstring(async_mode=True) | tojson }}
-            },
-            "call": {{ operation.parameters.method | map(attribute="serialized_name") | join(', ') | tojson }}
-        }{{ "," if not loop.last else "" }}
-        {% endfor %}
-    },
-    "sync_imports": {{ str(sync_mixin_imports) | tojson }},
-    "async_imports": {{ str(async_mixin_imports) | tojson }}
-=======
         "sync_imports": {{ str(sync_mixin_imports) | tojson }},
         "async_imports": {{ str(async_mixin_imports) | tojson }},
         "operations": {
@@ -125,12 +79,11 @@
                         {% from "operation.py.jinja2" import operation_docstring with context %}
                         {% set sync_return_type_wrapper = "" %}
                     {% endif %}
-                    "signature": {{ op_tools.method_signature(operation, operation_name, False, False, sync_return_type_wrapper) | tojson }},
+                    "signature": {{ op_tools.method_signature(operation, operation_name, False, sync_return_type_wrapper) | tojson }},
                     "doc": {{ operation_docstring(async_mode=False) | tojson }}
                 },
                 "async": {
-                    {% set coroutine = False if is_paging(operation) else True %}
-                    "coroutine": {{ coroutine | tojson }},
+                    "coroutine": {{ operation.coroutine_when_async | tojson }},
                     {% if is_lro(operation) and is_paging(operation) %}
                         {% from "lro_paging_operation.py.jinja2" import operation_docstring with context %}
                         {% set async_return_type_wrapper = [operation.get_poller(async_mode=True), operation.get_pager(async_mode=True)] %}
@@ -144,7 +97,7 @@
                         {% from "operation.py.jinja2" import operation_docstring with context %}
                         {% set async_return_type_wrapper = "" %}
                     {% endif %}
-                    "signature": {{ op_tools.method_signature(operation, operation_name, True, coroutine, async_return_type_wrapper) | tojson }},
+                    "signature": {{ op_tools.method_signature(operation, operation_name, True, async_return_type_wrapper) | tojson }},
                     "doc": {{ operation_docstring(async_mode=True) | tojson }}
                 },
                 "call": {{ operation.parameters.method | map(attribute="serialized_name") | join(', ') | tojson }}
@@ -152,5 +105,4 @@
             {% endfor %}
         }
     }
->>>>>>> 4e0ac438
 }