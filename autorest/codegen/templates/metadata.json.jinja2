--- conflicted
+++ resolved
@@ -126,13 +126,8 @@
                         {% from "operation.py.jinja2" import operation_docstring with context %}
                         {% set sync_return_type_wrapper = "" %}
                     {% endif %}
-<<<<<<< HEAD
-                    "signature": {{ op_tools.operation_method_signature(operation, False, False, sync_return_type_wrapper) | tojson }},
-                    "doc": {{ operation_docstring(async_mode=False) | tojson }}
-=======
                     "signature": {{ (operation_serializer.method_signature_and_response_type_annotation(operation) + "\n") | tojson }},
                     "doc": {{ op_tools.description(operation, operation_serializer).rstrip("\n") | tojson }}
->>>>>>> 6de4c820
                 },
                 "async": {
                     {% set coroutine = False if is_paging(operation) else True %}
@@ -151,13 +146,8 @@
                         {% from "operation.py.jinja2" import operation_docstring with context %}
                         {% set async_return_type_wrapper = "" %}
                     {% endif %}
-<<<<<<< HEAD
-                    "signature": {{ op_tools.operation_method_signature(operation, True, coroutine, async_return_type_wrapper) | tojson }},
-                    "doc": {{ operation_docstring(async_mode=True) | tojson }}
-=======
                     "signature": {{ (operation_serializer.method_signature_and_response_type_annotation(operation) + "\n") | tojson }},
                     "doc": {{ op_tools.description(operation, operation_serializer).rstrip("\n") | tojson }}
->>>>>>> 6de4c820
                 },
                 "call": {{ operation.parameters.method | map(attribute="serialized_name") | join(', ') | tojson }}
             }{{ "," if not loop.last else "" }}
