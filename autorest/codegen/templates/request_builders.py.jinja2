--- conflicted
+++ resolved
@@ -3,14 +3,8 @@
 {{ code_model.options['license_header'] }}
 {{ imports }}
 
-<<<<<<< HEAD
-{{ op_tools.request_builder_setup() }}
-
-{% if not is_python_3_file %}
-=======
 {{ op_tools.declare_serializer(code_model) }}
 {% if not is_python3_file %}
->>>>>>> f7e152e5
 # fmt: off
 {% endif %}
 {% for request_builder in request_builders %}
