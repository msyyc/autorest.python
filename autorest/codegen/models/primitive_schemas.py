--- conflicted
+++ resolved
@@ -112,27 +112,16 @@
 
     @property
     def docstring_type(self) -> str:
-<<<<<<< HEAD
         return "Any"
-=======
-        return "any"
->>>>>>> 8aeb4ac6
 
     @property
     def type_annotation(self) -> str:
         return "Any"
 
-<<<<<<< HEAD
 class AnyObjectSchema(PrimitiveSchema):
     @property
     def serialization_type(self) -> str:
         return "object"
-=======
-    def imports(self) -> FileImport:
-        file_import = FileImport()
-        file_import.add_from_import("typing", "Any", ImportType.STDLIB, TypingSection.CONDITIONAL)
-        return file_import
->>>>>>> 8aeb4ac6
 
     @property
     def docstring_type(self) -> str:
@@ -426,12 +415,8 @@
         "date": DateSchema,
         "duration": DurationSchema,
         "byte-array": ByteArraySchema,
-<<<<<<< HEAD
-        "any": AnyObjectSchema,
-=======
         "any": AnySchema,
-        "any-object": AnySchema,
->>>>>>> 8aeb4ac6
+        "any-object": AnyObjectSchema,
         "binary": IOSchema
     }
     schema_type = yaml_data["type"]
