--- conflicted
+++ resolved
@@ -9,21 +9,14 @@
 
 from .base_model import BaseModel
 from .imports import FileImport, ImportType, TypingSection
-<<<<<<< HEAD
-=======
 from .schema_response import SchemaResponse
->>>>>>> c0f8b631
 from .parameter import Parameter
 from .parameter_list import ParameterList
 from .schema_response import SchemaResponse
 from .base_schema import BaseSchema
 from .object_schema import ObjectSchema
-<<<<<<< HEAD
 from .request import Request
 from .utils import get_converted_parameters
-=======
-from .constant_schema import ConstantSchema
->>>>>>> c0f8b631
 
 
 _LOGGER = logging.getLogger(__name__)
