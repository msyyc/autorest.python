--- conflicted
+++ resolved
@@ -18,12 +18,7 @@
         return file_import
 
     @property
-<<<<<<< HEAD
-    def paging_success_status_code(self):
-        # hardcode paging's success status code in lro + paging to be 200
-=======
     def success_status_code(self):
         """The list of all successfull status code.
         """
->>>>>>> 1e602c40
         return [200]