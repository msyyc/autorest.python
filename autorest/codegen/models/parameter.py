--- conflicted
+++ resolved
@@ -4,13 +4,9 @@
 # license information.
 # --------------------------------------------------------------------------
 import logging
-<<<<<<< HEAD
 from enum import Enum
 
-from typing import Dict, Optional, List, Any, Union, Tuple
-=======
 from typing import Dict, Optional, List, Any, Union, Tuple, cast
->>>>>>> 3cf0599a
 
 from .imports import FileImport, ImportType, TypingSection
 from .base_model import BaseModel
