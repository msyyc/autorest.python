--- conflicted
+++ resolved
@@ -16,11 +16,8 @@
 from .paging_operation import PagingOperation
 from .parameter import Parameter, ParameterLocation
 from .client import Client
-<<<<<<< HEAD
 from .property import Property
-=======
 from .parameter_list import ParameterList
->>>>>>> d40873cc
 
 
 _LOGGER = logging.getLogger(__name__)
@@ -213,13 +210,8 @@
             for operation in op_group.operations:
                 self._enable_parameter_flattening_for_operation(operation)
 
-<<<<<<< HEAD
     def _enable_parameter_flattening_for_operation(self, operation: Operation) -> None:
-        if not (operation.has_request_body and isinstance(operation.body_parameter.schema, ObjectSchema)):
-=======
-    def _enable_parameter_flattening_for_operation(self, operation):
         if not (operation.parameters.has_body and isinstance(operation.parameters.body.schema, ObjectSchema)):
->>>>>>> d40873cc
             return
 
         body_schema = cast(ObjectSchema, operation.parameters.body.schema)
