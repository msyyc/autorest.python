# -------------------------------------------------------------------------
# Copyright (c) Microsoft Corporation. All rights reserved.
# Licensed under the MIT License. See License.txt in the project root for
# license information.
# --------------------------------------------------------------------------
import logging
import sys
from typing import Dict, Any, Set, Union, List
import yaml

from .. import Plugin
from .models.code_model import CodeModel
from .models import build_schema
from .models.operation_group import OperationGroup
from .models.parameter import Parameter
from .models.parameter_list import GlobalParameterList
from .models.rest import Rest
from .serializers import JinjaSerializer


def _get_credential_default_policy_type_has_async_version(credential_default_policy_type: str) -> bool:
    mapping = {
        "BearerTokenCredentialPolicy": True,
        "AzureKeyCredentialPolicy": False
    }
    return mapping[credential_default_policy_type]

def _build_convenience_layer(yaml_data: Dict[str, Any], code_model: CodeModel) -> None:
    # Create operations
    if code_model.show_operations and yaml_data.get("operationGroups"):
        code_model.operation_groups = [
            OperationGroup.from_yaml(code_model, op_group) for op_group in yaml_data["operationGroups"]
        ]
    if code_model.show_models and yaml_data.get("schemas"):
        # sets the enums property in our code_model variable, which will later be passed to EnumSerializer

        code_model.add_inheritance_to_models()
        code_model.sort_schemas()
        code_model.link_operation_to_request_builder()
        code_model.add_schema_link_to_operation()
        code_model.generate_single_parameter_from_multiple_media_types_operation()

    if code_model.show_operations:
        # LRO operation
        code_model.format_lro_operations()
        code_model.remove_next_operation()

_LOGGER = logging.getLogger(__name__)
class CodeGenerator(Plugin):
    @staticmethod
    def remove_cloud_errors(yaml_data: Dict[str, Any]) -> None:
        for group in yaml_data["operationGroups"]:
            for operation in group["operations"]:
                if not operation.get("exceptions"):
                    continue
                i = 0
                while i < len(operation["exceptions"]):
                    exception = operation["exceptions"][i]
                    if exception.get("schema") and exception["schema"]["language"]["default"]["name"] == "CloudError":
                        del operation["exceptions"][i]
                        i -= 1
                    i += 1
        if yaml_data.get("schemas") and yaml_data["schemas"].get("objects"):
            for i in range(len(yaml_data["schemas"]["objects"])):
                obj_schema = yaml_data["schemas"]["objects"][i]
                if obj_schema["language"]["default"]["name"] == "CloudError":
                    del yaml_data["schemas"]["objects"][i]
                    break

    @staticmethod
    def _build_exceptions_set(yaml_data: List[Dict[str, Any]]) -> Set[int]:
        exceptions_set = set()
        for group in yaml_data:
            for operation in group["operations"]:
                if not operation.get("exceptions"):
                    continue
                for exception in operation["exceptions"]:
                    if not exception.get("schema"):
                        continue
                    exceptions_set.add(id(exception["schema"]))
        return exceptions_set

    def _create_code_model(self, yaml_data: Dict[str, Any], options: Dict[str, Union[str, bool]]) -> CodeModel:
        # Create a code model
        low_level_client = self._autorestapi.get_boolean_value("low-level-client", False)
<<<<<<< HEAD
        version_tolerant = self._autorestapi.get_boolean_value("version-tolerant", False)
        show_models = self._autorestapi.get_boolean_value("show-models", True)
        show_builders = self._autorestapi.get_boolean_value("show-builders", False)
        show_operations = self._autorestapi.get_boolean_value("show-operations", True)
        show_send_request = self._autorestapi.get_boolean_value("show-send-request", False)
=======
        show_models = self._autorestapi.get_boolean_value(
            "show-models",
            not low_level_client
        )
        show_builders = self._autorestapi.get_boolean_value(
            "show-builders",
            low_level_client
        )
        show_operations = self._autorestapi.get_boolean_value(
            "show-operations",
            not low_level_client
        )
        show_send_request = self._autorestapi.get_boolean_value(
            "show-send-request",
            low_level_client
        )
>>>>>>> 8235624b
        only_path_and_body_params_positional = self._autorestapi.get_boolean_value(
            "only-path-and-body-params-positional",
            low_level_client
        )
<<<<<<< HEAD
        if low_level_client:
            show_models = False
            show_builders = True
            show_operations = False
            show_send_request = True
            only_path_and_body_params_positional = True
        elif version_tolerant:
            show_models = True
            show_builders = True
            show_operations = True
            only_path_and_body_params_positional = True
=======
>>>>>>> 8235624b
        code_model = CodeModel(
            show_builders=show_builders,
            show_models=show_models,
            show_operations=show_operations,
            show_send_request=show_send_request,
            only_path_and_body_params_positional=only_path_and_body_params_positional,
            options=options,
        )
        code_model.module_name = yaml_data["info"]["python_title"]
        code_model.class_name = yaml_data["info"]["pascal_case_title"]
        code_model.description = (
            yaml_data["info"]["description"] if yaml_data["info"].get("description") else ""
        )

        # Global parameters
        code_model.global_parameters = GlobalParameterList(
            [Parameter.from_yaml(param) for param in yaml_data.get("globalParameters", [])],
        )

        # Custom URL
        dollar_host = [parameter for parameter in code_model.global_parameters if parameter.rest_api_name == "$host"]
        if not dollar_host:
            # We don't want to support multi-api customurl YET (will see if that goes well....)
            # So far now, let's get the first one in the first operation
            # UGLY as hell.....
            if yaml_data.get("operationGroups"):
                first_req_of_first_op_of_first_grp = yaml_data["operationGroups"][0]["operations"][0]["requests"][0]
                code_model.service_client.custom_base_url = (
                    first_req_of_first_op_of_first_grp["protocol"]["http"]["uri"]
                )
        else:
            for host in dollar_host:
                code_model.global_parameters.remove(host)
            code_model.service_client.base_url = dollar_host[0].yaml_data["clientDefaultValue"]

        # Get my namespace
        namespace = self._autorestapi.get_value("namespace")
        _LOGGER.debug("Namespace parameter was %s", namespace)
        if not namespace:
            namespace = yaml_data["info"]["python_title"]
        code_model.namespace = namespace

        code_model.rest = Rest.from_yaml(yaml_data, code_model=code_model)
        if yaml_data.get("schemas"):
            exceptions_set = CodeGenerator._build_exceptions_set(yaml_data=yaml_data["operationGroups"])

            for type_list in yaml_data["schemas"].values():
                for schema in type_list:
                    build_schema(yaml_data=schema, exceptions_set=exceptions_set, code_model=code_model)
            code_model.add_schema_link_to_request_builder()
            code_model.add_schema_link_to_global_parameters()

        _build_convenience_layer(yaml_data=yaml_data, code_model=code_model)

        if options["credential"]:
            code_model.add_credential_global_parameter()

        return code_model

    def _get_credential_scopes(self, credential):
        credential_scopes_temp = self._autorestapi.get_value("credential-scopes")
        credential_scopes = credential_scopes_temp.split(",") if credential_scopes_temp else None
        if credential_scopes and not credential:
            raise ValueError("--credential-scopes must be used with the --add-credential flag")

        # check to see if user just passes in --credential-scopes with no value
        if self._autorestapi.get_boolean_value("credential-scopes", False) and not credential_scopes:
            raise ValueError(
                "--credential-scopes takes a list of scopes in comma separated format. "
                "For example: --credential-scopes=https://cognitiveservices.azure.com/.default"
            )
        return credential_scopes

    def _get_credential_param(self, azure_arm, credential, credential_default_policy_type):
        credential_scopes = self._get_credential_scopes(credential)
        credential_key_header_name = self._autorestapi.get_value('credential-key-header-name')

        if credential_default_policy_type == "BearerTokenCredentialPolicy":
            if not credential_scopes:
                if azure_arm:
                    credential_scopes = ["https://management.azure.com/.default"]
                elif credential:
                    # If add-credential is specified, we still want to add a credential_scopes variable.
                    # Will make it an empty list so we can differentiate between this case and None
                    _LOGGER.warning(
                        "You have default credential policy BearerTokenCredentialPolicy"
                        "but not the --credential-scopes flag set while generating non-management plane code. "
                        "This is not recommend because it forces the customer to pass credential scopes "
                        "through kwargs if they want to authenticate."
                    )
                    credential_scopes = []
            if credential_key_header_name:
                raise ValueError(
                    "You have passed in a credential key header name with default credential policy type "
                    "BearerTokenCredentialPolicy. This is not allowed, since credential key header name is tied with "
                    "AzureKeyCredentialPolicy. Instead, with this policy it is recommend you pass in "
                    "--credential-scopes."
                )
        else:
            # currently the only other credential policy is AzureKeyCredentialPolicy
            if credential_scopes:
                raise ValueError(
                    "You have passed in credential scopes with default credential policy type "
                    "AzureKeyCredentialPolicy. This is not allowed, since credential scopes is tied with "
                    "BearerTokenCredentialPolicy. Instead, with this policy you must pass in "
                    "--credential-key-header-name."
                )
            if not credential_key_header_name:
                credential_key_header_name = "api-key"
                _LOGGER.info(
                    "Defaulting the AzureKeyCredentialPolicy header's name to 'api-key'"
                )
        return credential_scopes, credential_key_header_name

    def _handle_default_authentication_policy(self, azure_arm, credential):

        passed_in_credential_default_policy_type = (
            self._autorestapi.get_value("credential-default-policy-type") or "BearerTokenCredentialPolicy"
        )

        # right now, we only allow BearerTokenCredentialPolicy and AzureKeyCredentialPolicy
        allowed_policies = ["BearerTokenCredentialPolicy", "AzureKeyCredentialPolicy"]
        try:
            credential_default_policy_type = [
                cp for cp in allowed_policies if cp.lower() == passed_in_credential_default_policy_type.lower()
            ][0]
        except IndexError:
            raise ValueError(
                "The credential you pass in with --credential-default-policy-type must be either "
                "BearerTokenCredentialPolicy or AzureKeyCredentialPolicy"
            )

        credential_scopes, credential_key_header_name = self._get_credential_param(
            azure_arm, credential, credential_default_policy_type
        )

        return credential_default_policy_type, credential_scopes, credential_key_header_name


    def _build_code_model_options(self) -> Dict[str, Any]:
        """Build en options dict from the user input while running autorest.
        """
        azure_arm = self._autorestapi.get_boolean_value("azure-arm", False)
        credential = (
            self._autorestapi.get_boolean_value("add-credentials", False) or
            self._autorestapi.get_boolean_value("add-credential", False)
        )

        credential_default_policy_type, credential_scopes, credential_key_header_name = (
            self._handle_default_authentication_policy(
                azure_arm, credential
            )
        )


        license_header = self._autorestapi.get_value("header-text")
        if license_header:
            license_header = license_header.replace("\n", "\n# ")
            license_header = (
                "# --------------------------------------------------------------------------\n# " + license_header
            )
            license_header += "\n# --------------------------------------------------------------------------"

        options: Dict[str, Any] = {
            "azure_arm": azure_arm,
            "credential": credential,
            "credential_scopes": credential_scopes,
            "credential_key_header_name": credential_key_header_name,
            "head_as_boolean": self._autorestapi.get_boolean_value("head-as-boolean", False),
            "license_header": license_header,
            "keep_version_file": self._autorestapi.get_boolean_value("keep-version-file", False),
            "no_async": self._autorestapi.get_boolean_value("no-async", False),
            "no_namespace_folders": self._autorestapi.get_boolean_value("no-namespace-folders", False),
            "basic_setup_py": self._autorestapi.get_boolean_value("basic-setup-py", False),
            "package_name": self._autorestapi.get_value("package-name"),
            "package_version": self._autorestapi.get_value("package-version"),
            "client_side_validation": self._autorestapi.get_boolean_value("client-side-validation", False),
            "tracing": self._autorestapi.get_boolean_value("trace", False),
            "multiapi": self._autorestapi.get_boolean_value("multiapi", False),
            "credential_default_policy_type": credential_default_policy_type,
            "credential_default_policy_type_has_async_version": (
                _get_credential_default_policy_type_has_async_version(credential_default_policy_type)
            ),
            "polymorphic_examples": self._autorestapi.get_value("polymorphic-examples") or 5,
        }

        if options["basic_setup_py"] and not options["package_version"]:
            raise ValueError("--basic-setup-py must be used with --package-version")

        # Force some options in ARM MODE:
        if azure_arm:
            options["credential"] = True
            options["head_as_boolean"] = True
        return options

    def process(self) -> bool:
        # List the input file, should be only one
        inputs = self._autorestapi.list_inputs()
        _LOGGER.debug("Possible Inputs: %s", inputs)
        if "code-model-v4-no-tags.yaml" not in inputs:
            raise ValueError("code-model-v4-no-tags.yaml must be a possible input")

        file_content = self._autorestapi.read_file("code-model-v4-no-tags.yaml")

        # Parse the received YAML
        yaml_data = yaml.safe_load(file_content)

        options = self._build_code_model_options()

        if options["azure_arm"]:
            self.remove_cloud_errors(yaml_data)

        code_model = self._create_code_model(yaml_data=yaml_data, options=options)

        serializer = JinjaSerializer(self._autorestapi)
        serializer.serialize(code_model)

        return True


def main(yaml_model_file: str) -> None:
    from ..jsonrpc.localapi import LocalAutorestAPI  # pylint: disable=import-outside-toplevel

    code_generator = CodeGenerator(autorestapi=LocalAutorestAPI(reachable_files=[yaml_model_file]))
    if not code_generator.process():
        raise SystemExit("Process didn't finish gracefully")


if __name__ == "__main__":
    main(sys.argv[1])<|MERGE_RESOLUTION|>--- conflicted
+++ resolved
@@ -83,20 +83,15 @@
     def _create_code_model(self, yaml_data: Dict[str, Any], options: Dict[str, Union[str, bool]]) -> CodeModel:
         # Create a code model
         low_level_client = self._autorestapi.get_boolean_value("low-level-client", False)
-<<<<<<< HEAD
         version_tolerant = self._autorestapi.get_boolean_value("version-tolerant", False)
-        show_models = self._autorestapi.get_boolean_value("show-models", True)
-        show_builders = self._autorestapi.get_boolean_value("show-builders", False)
-        show_operations = self._autorestapi.get_boolean_value("show-operations", True)
-        show_send_request = self._autorestapi.get_boolean_value("show-send-request", False)
-=======
+
         show_models = self._autorestapi.get_boolean_value(
             "show-models",
-            not low_level_client
+            not (low_level_client or version_tolerant)
         )
         show_builders = self._autorestapi.get_boolean_value(
             "show-builders",
-            low_level_client
+            low_level_client or version_tolerant
         )
         show_operations = self._autorestapi.get_boolean_value(
             "show-operations",
@@ -104,27 +99,12 @@
         )
         show_send_request = self._autorestapi.get_boolean_value(
             "show-send-request",
-            low_level_client
-        )
->>>>>>> 8235624b
+            low_level_client or version_tolerant
+        )
         only_path_and_body_params_positional = self._autorestapi.get_boolean_value(
             "only-path-and-body-params-positional",
-            low_level_client
-        )
-<<<<<<< HEAD
-        if low_level_client:
-            show_models = False
-            show_builders = True
-            show_operations = False
-            show_send_request = True
-            only_path_and_body_params_positional = True
-        elif version_tolerant:
-            show_models = True
-            show_builders = True
-            show_operations = True
-            only_path_and_body_params_positional = True
-=======
->>>>>>> 8235624b
+            low_level_client or version_tolerant
+        )
         code_model = CodeModel(
             show_builders=show_builders,
             show_models=show_models,
