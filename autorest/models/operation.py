# --------------------------------------------------------------------------
#
# Copyright (c) Microsoft Corporation. All rights reserved.
#
# The MIT License (MIT)
#
# Permission is hereby granted, free of charge, to any person obtaining a copy
# of this software and associated documentation files (the ""Software""), to
# deal in the Software without restriction, including without limitation the
# rights to use, copy, modify, merge, publish, distribute, sublicense, and/or
# sell copies of the Software, and to permit persons to whom the Software is
# furnished to do so, subject to the following conditions:
#
# The above copyright notice and this permission notice shall be included in
# all copies or substantial portions of the Software.
#
# THE SOFTWARE IS PROVIDED *AS IS*, WITHOUT WARRANTY OF ANY KIND, EXPRESS OR
# IMPLIED, INCLUDING BUT NOT LIMITED TO THE WARRANTIES OF MERCHANTABILITY,
# FITNESS FOR A PARTICULAR PURPOSE AND NONINFRINGEMENT. IN NO EVENT SHALL THE
# AUTHORS OR COPYRIGHT HOLDERS BE LIABLE FOR ANY CLAIM, DAMAGES OR OTHER
# LIABILITY, WHETHER IN AN ACTION OF CONTRACT, TORT OR OTHERWISE, ARISING
# FROM, OUT OF OR IN CONNECTION WITH THE SOFTWARE OR THE USE OR OTHER DEALINGS
# IN THE SOFTWARE.
#
# --------------------------------------------------------------------------
import logging
from typing import Dict, List, Any, Optional

from .imports import FileImport, ImportType
from .schema_response import SchemaResponse
from .parameter import Parameter, ParameterLocation
from .constant_schema import ConstantSchema


_LOGGER = logging.getLogger(__name__)


class Operation:
    """Represent an operation.
    """

    def __init__(
        self,
        yaml_data: Dict[str, Any],
        name: str,
        description: str,
        url: str,
        method: str,
        parameters: List[Parameter] = None,
        responses: List[SchemaResponse] = None,
        exceptions: List[SchemaResponse] = None,
        media_types: List[str] = None,
<<<<<<< HEAD
        returned_response: Optional[str] = "deserialized",
        want_description_docstring: Optional[bool] = True,
        want_tracing: Optional[bool] = True
=======
>>>>>>> 718c6163
    ) -> None:
        if responses is None:
            responses = []
        if exceptions is None:
            exceptions = []
        if media_types is None:
            media_types = []

        self.yaml_data = yaml_data
        self.name = name
        self.description = description
        self.url = url
        self.method = method
        self.parameters = parameters
        self.responses = responses
        self.exceptions = exceptions
        self.media_types = media_types
        # Will be set by codemodel if this operation is flattened, means to treat
        # parameters a little differently
        self.is_flattened = False
        self.returned_response = returned_response
        self.want_description_docstring = want_description_docstring
        self.want_tracing = want_tracing

    @property
    def python_name(self):
        return self.name

    @staticmethod
    def _suggest_content_type(
        media_types: List[str]
    ) -> str:
        """Return the prefered media-type.

        Assumes "media_types" attributes as a list exist.
        """
        if len(media_types) == 1:
            return media_types[0]

        # If more type are supported, if JSON is supported, ask JSON only
        for media_type in media_types:
            if "json" in media_type:
                return media_type
        # If no JSON, and still several content type, chain them
        return ",".join(media_types)

    @property
    def accept_content_type(self):
        media_types = set(
            media_type
            for response in self.responses
            for media_type in response.media_types
        )
        return self._suggest_content_type(list(media_types))

    @property
    def request_content_type(self):
        return self._suggest_content_type(self.media_types)

    @property
    def is_stream_request(self):
        """Is the request is a stream, like an upload."""
        # FIXME look for input
        return False

    @property
    def is_stream_response(self):
        """Is the response expected to be streamable, like a download."""
        # FIXME look for input
        return False

    @property
    def has_request_body(self):
        return any(parameter.location == ParameterLocation.Body for parameter in self.parameters)

    @property
    def body_parameter(self) -> Parameter:
        if not self.has_request_body:
            raise ValueError(f"There is no body parameter for operation {self.name}")
        # Should we check if there is two body? Modeler role right?
        return [
            parameter for parameter in self.parameters if parameter.location == ParameterLocation.Body
        ][0]

    @property
    def path_parameters(self) -> List[Parameter]:
        return [
            parameter for parameter in self.parameters if parameter.location in [ParameterLocation.Uri, ParameterLocation.Path] and parameter.rest_api_name != "$host"
        ]

    @property
    def query_parameters(self) -> List[Parameter]:
        return [
            parameter for parameter in self.parameters if parameter.location == ParameterLocation.Query
        ]

    @property
    def headers_parameters(self) -> List[Parameter]:
        return [
            parameter for parameter in self.parameters if parameter.location == ParameterLocation.Header
        ]

    @property
    def constant_parameters(self) -> List[Parameter]:
        return [
            parameter for parameter in self.parameters if isinstance(parameter.schema, ConstantSchema)
        ]

    @staticmethod
    def build_constraints(constraints: List) -> List[str]:
        constraints_params = []
        for constraint in constraints:
            pass
        return constraints_params

    @property
    def method_parameters(self) -> List[Parameter]:
        """The list of parameter used in method signature.
        """
        def is_parameter_in_signature(parameter):
            """A predicate to tell if this parmater deserves to be in the signature.
            """
            return not (isinstance(parameter.schema, ConstantSchema) or parameter.implementation == "Client")

        signature_parameters_required = []
        signature_parameters_optional = []
        for parameter in self.parameters:
            if is_parameter_in_signature(parameter):
                if parameter.is_required:
                    signature_parameters_required.append(parameter)
                else:
                    signature_parameters_optional.append(parameter)

        signature_parameters = signature_parameters_required + signature_parameters_optional
        if self.is_flattened:
            signature_parameters.remove(self.body_parameter)
        return signature_parameters

    @staticmethod
    def build_serialize_data_call(parameter: Parameter, function_name: str) -> str:

        optional_parameters = []

        if parameter.skip_url_encoding:
            optional_parameters.append("skip_quote=True")

        if False: # FIXME divChar = ClientModelExtensions.NeedsFormattedSeparator(parameter);
            div_char = '?'
            optional_parameters.append(f"div='{div_char}'")

        optional_parameters += Operation.build_constraints(parameter.constraints)

        optional_parameters_string = "" if not optional_parameters else ", " + ", ".join(optional_parameters)

        origin_name = parameter.serialized_name
        if parameter.implementation == "Client":
            origin_name = f"self._config.{parameter.serialized_name}"

        return f"""self._serialize.{function_name}("{origin_name}", {origin_name}, '{parameter.schema.get_serialization_type()}'{optional_parameters_string})"""

    @property
    def serialization_context(self):
        # FIXME Do the serialization context (XML)
        return ""

    @property
    def has_response_body(self):
        """Tell if at least one response has a body.
        """
        return any(response.has_body for response in self.responses)

    def get_response_from_status(self, status_code: int) -> SchemaResponse:
        for response in self.responses:
            if status_code in response.status_codes:
                return response
        raise ValueError(f"Incorrect status code {status_code}, operation {self.name}")

    @property
    def any_response_has_headers(self):
        return any(response.headers for response in self.responses)

    @property
    def success_status_code(self) -> List[int]:
        """The list of all successfull status code.
        """
        return [
            code
            for response in self.responses
            for code in response.status_codes
            if code != "default"
        ]

    def imports(self, code_model, async_mode):
        file_import = FileImport()

        # Exceptions
        file_import.add_from_import(
            "azure.core.exceptions", "map_error", ImportType.AZURECORE
        )
        if not self.exceptions:
<<<<<<< HEAD
            file_import.add_from_import(
                "azure.core.exceptions", "HttpResponseError", ImportType.AZURECORE
            )
=======
            if code_model.options['azure_arm']:
                file_import.add_from_import("azure.mgmt.core.exceptions", "ARMError", ImportType.AZURECORE)
            else:
                file_import.add_from_import(
                    "azure.core.exceptions", "HttpResponseError", ImportType.AZURECORE
                )
>>>>>>> 718c6163

        # Deprecation
        if True:  # Replace with "the YAML contains deprecated:true"
            file_import.add_import("warnings", ImportType.STDLIB)

        # Models
        if self.has_request_body or self.has_response_body or self.exceptions:
            if async_mode:
                file_import.add_from_import("...", "models", ImportType.LOCAL)
            else:
                file_import.add_from_import("..", "models", ImportType.LOCAL)

        return file_import

    @property
    def method_signature(self):

        signature = ", ".join([
            parameter.for_method_signature for parameter in self.method_parameters
        ])
        if signature:
            signature = ", "+signature
        return signature

    def build_flattened_object(self):
        if not self.is_flattened:
            raise ValueError("This method can't be called if the operation doesn't need parameter flattening")

        parameters = [
            parameter for parameter in self.parameters if parameter.location == ParameterLocation.Other
        ]
        parameter_string = ",".join([f"{param.serialized_name}={param.serialized_name}" for param in parameters])

        return f"{self.body_parameter.serialized_name} = models.{self.body_parameter.schema.name}({parameter_string})"

    @classmethod
    def from_yaml(cls, yaml_data: Dict[str, str], **kwargs) -> "Operation":
        name = yaml_data["language"]["python"]["name"]
        _LOGGER.info("Parsing %s operation", name)

        return cls(
            yaml_data=yaml_data,
            name=name,
            description=yaml_data["language"]["python"]["description"],
            url=yaml_data["request"]["protocol"]["http"]["path"],
            method=yaml_data["request"]["protocol"]["http"]["method"],
            parameters=[
                Parameter.from_yaml(yaml)
                for yaml in yaml_data["request"].get("parameters", [])
            ],
            responses=[
                SchemaResponse.from_yaml(yaml) for yaml in yaml_data.get("responses", [])
            ],
            exceptions=[
                SchemaResponse.from_yaml(yaml) for yaml in yaml_data.get("exceptions", [])
            ],
<<<<<<< HEAD
            media_types=yaml_data["request"]["protocol"]["http"].get("mediaTypes", [])
=======
            media_types=yaml_data["request"]["protocol"]["http"].get("mediaTypes", []),
>>>>>>> 718c6163
        )<|MERGE_RESOLUTION|>--- conflicted
+++ resolved
@@ -50,12 +50,9 @@
         responses: List[SchemaResponse] = None,
         exceptions: List[SchemaResponse] = None,
         media_types: List[str] = None,
-<<<<<<< HEAD
         returned_response: Optional[str] = "deserialized",
         want_description_docstring: Optional[bool] = True,
         want_tracing: Optional[bool] = True
-=======
->>>>>>> 718c6163
     ) -> None:
         if responses is None:
             responses = []
@@ -256,18 +253,12 @@
             "azure.core.exceptions", "map_error", ImportType.AZURECORE
         )
         if not self.exceptions:
-<<<<<<< HEAD
-            file_import.add_from_import(
-                "azure.core.exceptions", "HttpResponseError", ImportType.AZURECORE
-            )
-=======
             if code_model.options['azure_arm']:
                 file_import.add_from_import("azure.mgmt.core.exceptions", "ARMError", ImportType.AZURECORE)
             else:
                 file_import.add_from_import(
                     "azure.core.exceptions", "HttpResponseError", ImportType.AZURECORE
                 )
->>>>>>> 718c6163
 
         # Deprecation
         if True:  # Replace with "the YAML contains deprecated:true"
@@ -324,9 +315,5 @@
             exceptions=[
                 SchemaResponse.from_yaml(yaml) for yaml in yaml_data.get("exceptions", [])
             ],
-<<<<<<< HEAD
             media_types=yaml_data["request"]["protocol"]["http"].get("mediaTypes", [])
-=======
-            media_types=yaml_data["request"]["protocol"]["http"].get("mediaTypes", []),
->>>>>>> 718c6163
         )