# --------------------------------------------------------------------------
#
# Copyright (c) Microsoft Corporation. All rights reserved.
#
# The MIT License (MIT)
#
# Permission is hereby granted, free of charge, to any person obtaining a copy
# of this software and associated documentation files (the ""Software""), to
# deal in the Software without restriction, including without limitation the
# rights to use, copy, modify, merge, publish, distribute, sublicense, and/or
# sell copies of the Software, and to permit persons to whom the Software is
# furnished to do so, subject to the following conditions:
#
# The above copyright notice and this permission notice shall be included in
# all copies or substantial portions of the Software.
#
# THE SOFTWARE IS PROVIDED *AS IS*, WITHOUT WARRANTY OF ANY KIND, EXPRESS OR
# IMPLIED, INCLUDING BUT NOT LIMITED TO THE WARRANTIES OF MERCHANTABILITY,
# FITNESS FOR A PARTICULAR PURPOSE AND NONINFRINGEMENT. IN NO EVENT SHALL THE
# AUTHORS OR COPYRIGHT HOLDERS BE LIABLE FOR ANY CLAIM, DAMAGES OR OTHER
# LIABILITY, WHETHER IN AN ACTION OF CONTRACT, TORT OR OTHERWISE, ARISING
# FROM, OUT OF OR IN CONNECTION WITH THE SOFTWARE OR THE USE OR OTHER DEALINGS
# IN THE SOFTWARE.
#
# --------------------------------------------------------------------------
from itertools import chain
import logging
from typing import List, Dict, Optional, Any, cast

from .base_schema import BaseSchema
from .enum_schema import EnumSchema
from .primitive_schemas import PrimitiveSchema
from .object_schema import ObjectSchema
from .operation_group import OperationGroup
from .operation import Operation
from .lro_operation import LROOperation
from .parameter import Parameter, ParameterLocation


_LOGGER = logging.getLogger(__name__)


class FakeSchema(BaseSchema):
    """Remove this guy eventually, just to make some fast process during dev.
    """
    def __init__(self):
        ...

    def get_serialization_type(self):
        return "FAKESERIALIZATIONTYPE"

    def get_python_type(self, namespace=None):
        return namespace+"FAKEDOCSTRING"


class CodeModel:
    """Holds all of the information we have parsed out of the yaml file. The CodeModel is what gets
    serialized by the serializers.

    :param options: Options of the code model. I.e., whether this is for management generation
    :type options: dict[str, bool]
    :param str module_name: The module name for the client. Is in snake case.
    :param str class_name: The class name for the client. Is in pascal case.
    :param str api_version: The API version for the code we're generating
    :param str description: The description of the client
    :param str namespace: The namespace of our module
    :param schemas: The list of schemas we are going to serialize in the models files. Maps their yaml
     id to our created ObjectSchema.
    :type schemas: dict[int, ~autorest.models.ObjectSchema]
    :param sorted_schemas: Our schemas in order by inheritance and alphabet
    :type sorted_schemas: list[~autorest.models.ObjectSchema]
    :param enums: The enums, if any, we are going to serialize. Maps their yaml id to our created EnumSchema.
    :type enums: Dict[int, ~autorest.models.EnumSchema]
    :param primitives: List of schemas we've created that are not EnumSchemas or ObjectSchemas. Maps their
     yaml id to our created schemas.
    :type primitives: Dict[int, ~autorest.models.BaseSchema]
    :param operation_groups: The operation groups we are going to serialize
    :type operation_groups: list[~autorest.models.OperationGroup]
    :param str custom_base_url: Optional. If user specifies a custom base url, this will override the default
    :param str base_url: Optional. The default base_url. Will include the host from yaml
    """
    def __init__(self, options: Dict[str, Any]):
        self.options = options
        self.module_name = None
        self.class_name = None
        self.api_version = None
        self.description = None
        self.namespace = None
<<<<<<< HEAD
=======
        self.namespace_path = None
        self.tracing = None
>>>>>>> 718c6163
        self.schemas: Dict[int, ObjectSchema] = {}
        self.sorted_schemas: List[ObjectSchema] = []
        self.enums: Dict[int, EnumSchema] = {}
        self.primitives: Dict[int, BaseSchema] = {}
        self.operation_groups: List[OperationGroup] = []
        self.global_parameters: List[Parameter] = []
        self.custom_base_url: Optional[str] = None
        self.base_url: Optional[str] = None

    def lookup_schema(self, schema_id: int) -> None:
        """Looks to see if the schema has already been created.

        :param int schema_id: The yaml id of the schema
        :return: If created, we return the created schema, otherwise, we throw.
        :rtype: ~autorest.models.BaseSchema
        :raises: KeyError if schema is not found
        """
        for attr in [self.schemas, self.enums, self.primitives]:
            for elt_key, elt_value in attr.items():
                if schema_id == elt_key:
                    return elt_value
        raise KeyError("Didn't find it!!!!!")

    def sort_schemas(self) -> None:
        """Sorts the final object schemas by inheritance and by alphabetical order.

        :return: None
        :rtype: None
        """
        seen_schemas = set()
        sorted_schemas = []
        for schema in sorted(self.schemas.values(), key=lambda x: x.name.lower()):
            if schema.name in seen_schemas:
                continue
            ancestors = []
            current = schema
            ancestors.append(schema)
            while current.base_model:
                parent = current.base_model
                if parent.name in seen_schemas:
                    break
                ancestors.insert(0, parent)
                seen_schemas.add(current.name)
                current = parent
            seen_schemas.add(current.name)
            sorted_schemas += ancestors
        self.sorted_schemas = sorted_schemas

    def add_credential_global_parameter(self) -> None:
        """Adds a `credential` global parameter.

        :return: None
        :rtype: None
        """
        credential_schema = PrimitiveSchema(yaml_data={"type": "credential"})
        credential_parameter = Parameter(
            yaml_data={},
            schema=credential_schema,
            serialized_name="credential",
            rest_api_name="credential",
            implementation="Client",
            description="Credential needed for the client to connect to Azure.",
            is_required=True,
            location=ParameterLocation.Other,
            skip_url_encoding=True,
            constraints=[]
        )
        self.global_parameters.insert(0, credential_parameter)

    def _lro_initial_function(operation):
        return Operation(
            yaml_data={},
            name="_" + operation.name + "_initial",
            description="",
            url=operation.url,
            method=operation.method,
            parameters=operation.parameters,
            responses=operation.responses,
            exceptions=operation.exceptions,
            media_types=operation.media_types,
            returned_response="response",
            want_description_docstring=False,
            want_tracing=False
        )

    def format_lro_operations(self) -> None:
        """Adds operations and attributes needed for LROs.

        If there are LRO functions in here, will add initial LRO function. Will also set the return
        type of the LRO operation
        """
        for operation_group in self.operation_groups:
            i = 0
            while i < len(operation_group.operations):
                operation = operation_group.operations[i]
                if isinstance(operation, LROOperation):
                    operation.set_lro_response_type()
                    operation_group.operations.insert(i, CodeModel._lro_initial_function(operation))
                    i += 1
                i += 1

    def enable_parameter_flattening(self):
        for op_group in self.operation_groups:
            for operation in op_group.operations:
                self._enable_parameter_flattening_for_operation(operation)

    def _enable_parameter_flattening_for_operation(self, operation):
        if not (operation.has_request_body and isinstance(operation.body_parameter.schema, ObjectSchema)):
            return

        body_schema = cast(ObjectSchema, operation.body_parameter.schema)
        properties = [prop for prop in body_schema.properties if not (prop.constant or prop.readonly)]

        if len(properties) > self.options.get("payload-flattening-threshold", 0):
            return

        # Create fake parameters, so we can use the template as usual
        fake_parameters = []
        for prop in properties:
            fake_parameters.append(
                Parameter(
                    yaml_data=None,
                    schema=prop.schema,
                    rest_api_name=prop.original_swagger_name,
                    serialized_name=prop.name,
                    description=prop.description,
                    implementation="Method",
                    is_required=prop.required,
                    location=ParameterLocation.Other,
                    skip_url_encoding=False, # Doesn't matter here
                    constraints=[], # FIXME inject validation map
                )
            )

        # Insert after the body parameter these fake parameters
        body_parameter_index = operation.parameters.index(operation.body_parameter)
        operation.parameters[body_parameter_index:body_parameter_index] = fake_parameters
        operation.is_flattened = True

    def _add_properties_from_inheritance(self) -> None:
        """Adds properties from base classes to schemas with parents.

        :return: None
        :rtype: None
        """
        for schema in self.schemas.values():
            if schema.base_model:
                parent = schema.base_model
                while parent:
                    schema.properties = parent.properties + schema.properties
                    seen_properties = set()
                    schema.properties = [p for p in schema.properties if p.name not in seen_properties and not seen_properties.add(p.name)]
                    parent = parent.base_model

    def add_inheritance_to_models(self) -> None:
        """Adds base classes and properties from base classes to schemas with parents.

        :return: None
        :rtype: None
        """
        for schema in self.schemas.values():
            if schema.base_model:
                # right now, the base model property just holds the name of the parent class
                schema.base_model = [b for b in self.schemas.values() if b.id == schema.base_model][0]
        self._add_properties_from_inheritance()

    def _populate_schema(self, obj) -> None:
        schema_obj = obj.schema
        if schema_obj:
            schema_obj_id = id(obj.schema)
            _LOGGER.debug("Looking for id %s (%s) for member %s", schema_obj_id, schema_obj, obj)
            try:
                obj.schema = self.lookup_schema(schema_obj_id)
            except KeyError:
                _LOGGER.critical("Unable to ref the object")
                obj.schema = FakeSchema()

    def add_schema_link_to_operation(self) -> None:
        """Puts created schemas into operation classes `schema` property

        :return: None
        :rtype: None
        """
        # Index schemas
        for operation_group in self.operation_groups:
            for operation in operation_group.operations:
                for obj in chain(operation.parameters, operation.responses, operation.exceptions, chain.from_iterable(response.headers for response in operation.responses)):
                    self._populate_schema(obj)

    def add_schema_link_to_global_parameters(self) -> None:
        for parameter in self.global_parameters:
            self._populate_schema(parameter)<|MERGE_RESOLUTION|>--- conflicted
+++ resolved
@@ -86,11 +86,8 @@
         self.api_version = None
         self.description = None
         self.namespace = None
-<<<<<<< HEAD
-=======
         self.namespace_path = None
         self.tracing = None
->>>>>>> 718c6163
         self.schemas: Dict[int, ObjectSchema] = {}
         self.sorted_schemas: List[ObjectSchema] = []
         self.enums: Dict[int, EnumSchema] = {}
