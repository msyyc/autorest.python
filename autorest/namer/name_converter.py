# -------------------------------------------------------------------------
# Copyright (c) Microsoft Corporation. All rights reserved.
# Licensed under the MIT License. See License.txt in the project root for
# license information.
# --------------------------------------------------------------------------
import re
from typing import cast, Any, Dict, List, Match, Optional
from .python_mappings import basic_latin_chars, reserved_words, PadType


class NameConverter:
    @staticmethod
    def convert_yaml_names(yaml_data: Dict[str, Any]) -> None:
        NameConverter._convert_language_default_python_case(yaml_data)
        yaml_data["info"]["python_title"] = NameConverter._to_valid_python_name(
            name=yaml_data["info"]["title"].replace(" ", ""), convert_name=True
        )
        yaml_data['info']['pascal_case_title'] = yaml_data["language"]["default"]["name"]
        if yaml_data['info'].get("description"):
            if yaml_data["info"]["description"][-1] != ".":
                yaml_data["info"]["description"] += "."
        else:
            yaml_data["info"]["description"] = yaml_data['info']['pascal_case_title'] + "."
        NameConverter._convert_schemas(yaml_data['schemas'])
        NameConverter._convert_operation_groups(yaml_data['operationGroups'], yaml_data['info']['pascal_case_title'])
        if yaml_data.get('globalParameters'):
            NameConverter._convert_global_parameters(yaml_data['globalParameters'])

    @staticmethod
    def _convert_global_parameters(global_parameters: List[Dict[str, Any]]) -> None:
        for global_parameter in global_parameters:
            NameConverter._convert_language_default_python_case(global_parameter)

    @staticmethod
    def _convert_operation_groups(operation_groups: List[Dict[str, Any]], code_model_title: str) -> None:
        for operation_group in operation_groups:
            NameConverter._convert_language_default_python_case(
                operation_group, pad_string=PadType.Model, convert_name=True
            )
            if not operation_group['language']['default']['name']:
                operation_group['language']['python']['className'] = code_model_title + "OperationsMixin"
            else:
                operation_group_name = operation_group['language']['default']['name']
                if operation_group_name == 'Operations':
                    operation_group['language']['python']['className'] = operation_group_name
                else:
                    operation_group['language']['python']['className'] = operation_group_name + "Operations"
            for operation in operation_group['operations']:
                NameConverter._convert_language_default_python_case(operation, pad_string=PadType.Method)
                for exception in operation.get('exceptions', []):
                    NameConverter._convert_language_default_python_case(exception)
                for parameter in operation.get("parameters", []):
                    NameConverter._convert_language_default_python_case(parameter, pad_string=PadType.Parameter)
                for request in operation.get("requests", []):
                    NameConverter._convert_language_default_python_case(request)
                    for parameter in request.get("parameters", []):
                        NameConverter._convert_language_default_python_case(parameter, pad_string=PadType.Parameter)
                for response in operation.get("responses", []):
                    NameConverter._convert_language_default_python_case(response)
                if operation.get("extensions"):
                    NameConverter._convert_extensions(operation)

    @staticmethod
    def _convert_extensions(operation: Dict[str, Any]) -> None:
        operation_extensions = operation["extensions"]
        pageable = operation_extensions.get('x-ms-pageable')
        lro = operation_extensions.get('x-ms-long-running-operation')
        if pageable:
            operation["extensions"]["pager-sync"] = operation_extensions.get(
                "x-python-custom-pager-sync", "azure.core.paging.ItemPaged"
            )
            operation["extensions"]["pager-async"] = operation_extensions.get(
                "x-python-custom-pager-async", "azure.core.async_paging.AsyncItemPaged"
            )
<<<<<<< HEAD
            initialization_parameters = ""
            if pageable.get("operationName"):
                initialization_parameters = "next_request_callback=_next_request_callback"
                default_paging_method = "azure.core.paging.CallbackPagingMethod"

            else:
                # might have path_format_arguments going into initizalization
                # parameters later on. This is handled later in the code,
                # in the PagingOperation class, where we can better check
                # if there are any path format arguments
                default_paging_method = "azure.core.paging.NextLinkPagingMethod"
            operation["extensions"]["default-paging-method"] = operation_extensions.get(
                "x-python-custom-default-paging-method",
                f"{default_paging_method}({initialization_parameters})"
            )
        if lro:
=======
        if operation_extensions.get("x-ms-long-running-operation"):
            # poller
>>>>>>> 1d0c7841
            operation["extensions"]["poller-sync"] = operation_extensions.get(
                "x-python-custom-poller-sync", "azure.core.polling.LROPoller"
            )
            operation["extensions"]["poller-async"] = operation_extensions.get(
                "x-python-custom-poller-async", "azure.core.polling.AsyncLROPoller"
            )

            # polling methods
            sync_polling_method_directive = "x-python-custom-default-polling-method-sync"
            operation["extensions"]["default-polling-method-sync"] = {
                "azure-arm": operation_extensions.get(
                    sync_polling_method_directive, "azure.mgmt.core.polling.arm_polling.ARMPolling"
                ),
                "data-plane": operation_extensions.get(
                    sync_polling_method_directive, "azure.core.polling.base_polling.LROBasePolling"
                ),
            }
            async_polling_method_directive = "x-python-custom-default-polling-method-async"
            operation["extensions"]["default-polling-method-async"] = {
                "azure-arm": operation_extensions.get(
                    async_polling_method_directive, "azure.mgmt.core.polling.async_arm_polling.AsyncARMPolling"
                ),
                "data-plane": operation_extensions.get(
                    async_polling_method_directive, "azure.core.polling.async_base_polling.AsyncLROBasePolling"
                ),
            }

            operation["extensions"]["default-no-polling-method-sync"] = "azure.core.polling.NoPolling"
            operation["extensions"]["default-no-polling-method-async"] = "azure.core.polling.AsyncNoPolling"
            operation["extensions"]["base-polling-method-sync"] = "azure.core.polling.PollingMethod"
            operation["extensions"]["base-polling-method-async"] = "azure.core.polling.AsyncPollingMethod"

    @staticmethod
    def _convert_schemas(schemas: Dict[str, Any]) -> None:
        for enum in schemas.get("sealedChoices", []) + schemas.get("choices", []):
            NameConverter._convert_enum_schema(enum)
        for obj in schemas.get("objects", []) + schemas.get("groups", []):
            NameConverter._convert_object_schema(obj)
        for type_list, schema_yamls in schemas.items():
            for schema in schema_yamls:
                if type_list == "objects":
                    continue
                if type_list in ["arrays", "dictionaries"]:
                    NameConverter._convert_language_default_python_case(schema)
                    NameConverter._convert_language_default_python_case(schema["elementType"])
                elif type_list == "constants":
                    NameConverter._convert_language_default_python_case(schema)
                    NameConverter._convert_language_default_python_case(schema["value"])
                    NameConverter._convert_language_default_python_case(schema["valueType"])
                else:
                    NameConverter._convert_language_default_python_case(schema)

    @staticmethod
    def _convert_enum_schema(schema: Dict[str, Any]) -> None:
        NameConverter._convert_language_default_pascal_case(schema)
        for choice in schema["choices"]:
            NameConverter._convert_language_default_python_case(choice, pad_string=PadType.Enum, all_upper=True)

    @staticmethod
    def _convert_object_schema(schema: Dict[str, Any]) -> None:
        NameConverter._convert_language_default_pascal_case(schema)
        schema_description = schema["language"]["python"]["description"]
        if not schema_description:
            # what is being used for empty ObjectSchema descriptions
            schema_description = schema["language"]["python"]["name"]
        if schema_description and schema_description[-1] != ".":
            schema_description += "."
        schema["language"]["python"]["description"] = schema_description
        for prop in schema.get("properties", []):
            NameConverter._convert_language_default_python_case(schema=prop, pad_string=PadType.Property)

    @staticmethod
    def _is_schema_an_m4_header_parameter(schema_name: str, schema: Dict[str, Any]) -> bool:
        m4_header_parameters = ["content_type", "accept"]
        return (
            schema_name in m4_header_parameters and
            schema.get('protocol', {}).get('http', {}).get('in', {}) == 'header'
        )

    @staticmethod
    def _convert_language_default_python_case(
        schema: Dict[str, Any],
        *,
        pad_string: Optional[PadType] = None,
        convert_name: bool = False,
        all_upper: bool = False
    ) -> None:
        if not schema.get("language") or schema["language"].get("python"):
            return
        schema['language']['python'] = dict(schema['language']['default'])
        schema_name = schema['language']['default']['name']
        schema_python_name = schema['language']['python']['name']

        if not NameConverter._is_schema_an_m4_header_parameter(
            schema_name, schema
        ):
            # only escaping name if it's not a content_type header parameter
            schema_python_name = NameConverter._to_valid_python_name(
                name=schema_name, pad_string=pad_string, convert_name=convert_name
            )
        # need to add the lower in case certain words, like LRO, are overriden to
        # always return LRO. Without .lower(), for example, begin_lro would be
        # begin_LRO
        schema['language']['python']['name'] = (
            schema_python_name.upper() if all_upper else schema_python_name.lower()
        )

        schema_description = schema["language"]["default"]["description"].strip()
        if pad_string == PadType.Method and not schema_description and not schema["language"]["default"].get("summary"):
            schema_description = schema["language"]["python"]["name"]
        if schema_description and schema_description[-1] != ".":
            schema_description += "."
        schema["language"]["python"]["description"] = schema_description

        schema_summary = schema["language"]["python"].get("summary")
        if schema_summary:
            schema_summary = schema_summary.strip()
            if schema_summary[-1] != ".":
                schema_summary += "."
            schema["language"]["python"]["summary"] = schema_summary

    @staticmethod
    def _convert_language_default_pascal_case(schema: Dict[str, Any]) -> None:
        if schema["language"].get("python"):
            return
        schema['language']['python'] = dict(schema['language']['default'])

        schema_description = schema["language"]["default"]["description"].strip()

        schema["language"]["python"]["description"] = schema_description

    @staticmethod
    def _to_pascal_case(name: str) -> str:
        name_list = re.split("[^a-zA-Z\\d]", name)
        name_list = [s[0].upper() + s[1:] if len(s) > 1 else s.upper() for s in name_list]
        return "".join(name_list)

    @staticmethod
    def _to_valid_python_name(name: str, *, pad_string: Optional[PadType] = None, convert_name: bool = False) -> str:
        if not name:
            return NameConverter._to_python_case(pad_string.value if pad_string else "")
        escaped_name = NameConverter._get_escaped_reserved_name(
            NameConverter._to_valid_name(name.replace("-", "_"), ["_"]), pad_string
        )
        if convert_name or name != escaped_name:
            return NameConverter._to_python_case(escaped_name)
        return escaped_name

    @staticmethod
    def _to_python_case(name: str) -> str:
        def replace_upper_characters(m: Match[str]) -> str:
            match_str = m.group().lower()
            if m.start() > 0 and name[m.start() - 1] == "_":
                # we are good if a '_' already exists
                return match_str
            # the first letter should not have _
            prefix = "_" if m.start() > 0 else ""

            # we will add an extra _ if there are multiple upper case chars together
            next_non_upper_case_char_location = m.start() + len(match_str)
            if (
                len(match_str) > 2
                and len(name) - next_non_upper_case_char_location > 1
                and name[next_non_upper_case_char_location].isalpha()
            ):

                return prefix + match_str[: len(match_str) - 1] + "_" + match_str[len(match_str) - 1]

            return prefix + match_str
        return re.sub("[A-Z]+", replace_upper_characters, name)

    @staticmethod
    def _get_escaped_reserved_name(name: str, pad_string: Optional[PadType] = None) -> str:
        if name is None:
            raise ValueError("The value for name can not be None")
        try:
            # check to see if name is reserved for the type of name we are converting
            pad_string = cast(PadType, pad_string)
            if pad_string and name.lower() in reserved_words[pad_string]:
                name += pad_string.value
            return name
        except AttributeError:
            raise ValueError(f"The name {name} is a reserved word and you have not specified a pad string for it.")

    @staticmethod
    def _remove_invalid_characters(name: str, allowed_characters: List[str]) -> str:
        name = name.replace("[]", "Sequence")
        valid_string = "".join([n for n in name if n.isalpha() or n.isdigit() or n in allowed_characters])
        return valid_string

    @staticmethod
    def _to_valid_name(name: str, allowed_characters: List[str]) -> str:
        correct_name = NameConverter._remove_invalid_characters(name, allowed_characters)

        # here we have an empty string or a string that consists only of invalid characters
        if not correct_name or correct_name[0] in basic_latin_chars.keys():
            ret_name = ""
            for c in name:
                if c in basic_latin_chars.keys():
                    ret_name += basic_latin_chars[c]
                else:
                    ret_name += c
            correct_name = NameConverter._remove_invalid_characters(ret_name, allowed_characters)

        if not correct_name:
            raise ValueError(
                "Property name {} cannot be used as an identifier, as it contains only invalid characters.".format(name)
            )
        return correct_name<|MERGE_RESOLUTION|>--- conflicted
+++ resolved
@@ -72,7 +72,6 @@
             operation["extensions"]["pager-async"] = operation_extensions.get(
                 "x-python-custom-pager-async", "azure.core.async_paging.AsyncItemPaged"
             )
-<<<<<<< HEAD
             initialization_parameters = ""
             if pageable.get("operationName"):
                 initialization_parameters = "next_request_callback=_next_request_callback"
@@ -89,10 +88,6 @@
                 f"{default_paging_method}({initialization_parameters})"
             )
         if lro:
-=======
-        if operation_extensions.get("x-ms-long-running-operation"):
-            # poller
->>>>>>> 1d0c7841
             operation["extensions"]["poller-sync"] = operation_extensions.get(
                 "x-python-custom-poller-sync", "azure.core.polling.LROPoller"
             )
