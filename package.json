{
    "name": "@autorest/python",
<<<<<<< HEAD
    "version": "5.9.0",
=======
    "version": "5.8.4",
>>>>>>> 3cf0599a
    "description": "The Python extension for generators in AutoRest.",
    "scripts": {
        "prepare": "node run-python3.js prepare.py",
        "start": "node run-python3.js start.py",
        "install": "node run-python3.js install.py",
        "debug": "node run-python3.js start.py --debug"
    },
    "repository": {
        "type": "git",
        "url": "https://github.com/Azure/autorest.python/tree/autorestv3"
    },
    "readme": "https://github.com/Azure/autorest.python/blob/autorestv3/README.md",
    "keywords": [
        "autorest",
        "python"
    ],
    "author": "Microsoft Corporation",
    "license": "MIT",
    "bugs": {
        "url": "https://github.com/Azure/autorest.python/issues"
    },
    "homepage": "https://github.com/Azure/autorest.python/blob/autorestv3/README.md",
    "dependencies": {
        "@azure-tools/extension": "~3.2.1",
        "autorest": "^3.2.0"
    },
    "devDependencies": {
        "@autorest/autorest": "^3.0.0",
        "@microsoft.azure/autorest.testserver": "^3.0.27"
    },
    "files": [
        "autorest/**/*.py",
        "autorest/**/*.jinja2",
        "setup.py",
        "install.py",
        "prepare.py",
        "start.py",
        "venvtools.py",
        "run-python3.js"
    ]
}<|MERGE_RESOLUTION|>--- conflicted
+++ resolved
@@ -1,10 +1,6 @@
 {
     "name": "@autorest/python",
-<<<<<<< HEAD
     "version": "5.9.0",
-=======
-    "version": "5.8.4",
->>>>>>> 3cf0599a
     "description": "The Python extension for generators in AutoRest.",
     "scripts": {
         "prepare": "node run-python3.js prepare.py",
