--- conflicted
+++ resolved
@@ -1,47 +1,4 @@
 {
-<<<<<<< HEAD
-  "name": "@autorest/python",
-  "version": "5.5.0",
-  "description": "The Python extension for generators in AutoRest.",
-  "scripts": {
-    "prepare": "node run-python3.js prepare.py",
-    "start": "node run-python3.js start.py",
-    "install": "node run-python3.js install.py",
-    "debug": "node run-python3.js start.py --debug"
-  },
-  "repository": {
-    "type": "git",
-    "url": "https://github.com/Azure/autorest.python/tree/autorestv3"
-  },
-  "readme": "https://github.com/Azure/autorest.python/blob/autorestv3/README.md",
-  "keywords": [
-    "autorest",
-    "python"
-  ],
-  "author": "Microsoft Corporation",
-  "license": "MIT",
-  "bugs": {
-    "url": "https://github.com/Azure/autorest.python/issues"
-  },
-  "homepage": "https://github.com/Azure/autorest.python/blob/autorestv3/README.md",
-  "dependencies": {
-    "@azure-tools/extension": "^3.0.249"
-  },
-  "devDependencies": {
-    "@autorest/autorest": "^3.0.0",
-    "@microsoft.azure/autorest.testserver": "^2.10.67"
-  },
-  "files": [
-    "autorest/**/*.py",
-    "autorest/**/*.jinja2",
-    "setup.py",
-    "install.py",
-    "prepare.py",
-    "start.py",
-    "venvtools.py",
-    "run-python3.js"
-  ]
-=======
     "name": "@autorest/python",
     "version": "5.6.4",
     "description": "The Python extension for generators in AutoRest.",
@@ -83,5 +40,4 @@
         "venvtools.py",
         "run-python3.js"
     ]
->>>>>>> 19c86237
 }