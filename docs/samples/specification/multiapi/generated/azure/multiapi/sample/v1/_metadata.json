{
    "chosen_version": "1.0.0",
    "total_api_version_list": ["1.0.0"],
    "client": {
        "name": "MultiapiServiceClient",
        "filename": "_multiapi_service_client",
        "description": "Service client for multiapi client testing.",
        "base_url": "\u0027http://localhost:3000\u0027",
        "custom_base_url": null,
        "azure_arm": true,
        "has_lro_operations": true,
        "client_side_validation": false,
        "sync_imports": "{\"typing\": {\"azurecore\": {\"azure.core.credentials\": [\"TokenCredential\"]}}, \"regular\": {\"azurecore\": {\"azure.profiles\": [\"KnownProfiles\", \"ProfileDefinition\"], \"azure.profiles.multiapiclient\": [\"MultiApiClientMixin\"], \"msrest\": [\"Deserializer\", \"Serializer\"], \"azure.mgmt.core\": [\"ARMPipelineClient\"]}, \"local\": {\"._configuration\": [\"MultiapiServiceClientConfiguration\"], \"._operations_mixin\": [\"MultiapiServiceClientOperationsMixin\"]}}, \"conditional\": {\"stdlib\": {\"typing\": [\"Any\", \"Optional\"]}}}",
        "async_imports": "{\"typing\": {\"azurecore\": {\"azure.core.credentials_async\": [\"AsyncTokenCredential\"]}}, \"regular\": {\"azurecore\": {\"azure.profiles\": [\"KnownProfiles\", \"ProfileDefinition\"], \"azure.profiles.multiapiclient\": [\"MultiApiClientMixin\"], \"msrest\": [\"Deserializer\", \"Serializer\"], \"azure.mgmt.core\": [\"AsyncARMPipelineClient\"]}, \"local\": {\"._configuration\": [\"MultiapiServiceClientConfiguration\"], \"._operations_mixin\": [\"MultiapiServiceClientOperationsMixin\"]}}, \"conditional\": {\"stdlib\": {\"typing\": [\"Any\", \"Optional\"]}}}"
    },
    "global_parameters": {
        "sync": {
            "credential": {
                "signature": "credential,  # type: \"TokenCredential\"",
                "description": "Credential needed for the client to connect to Azure.",
                "docstring_type": "~azure.core.credentials.TokenCredential",
                "required": true
            }
        },
        "async": {
            "credential": {
                "signature": "credential: \"AsyncTokenCredential\",",
                "description": "Credential needed for the client to connect to Azure.",
                "docstring_type": "~azure.core.credentials_async.AsyncTokenCredential",
                "required": true
            }
        },
        "constant": {
        },
        "call": "credential",
        "service_client_specific": {
            "sync": {
                "api_version": {
                    "signature": "api_version=None, # type: Optional[str]",
                    "description": "API version to use if no profile is provided, or if missing in profile.",
                    "docstring_type": "str",
                    "required": false
                },
                "base_url": {
                    "signature": "base_url=None,  # type: Optional[str]",
                    "description": "Service URL",
                    "docstring_type": "str",
                    "required": false
                },
                "profile": {
                    "signature": "profile=KnownProfiles.default, # type: KnownProfiles",
                    "description": "A profile definition, from KnownProfiles to dict.",
                    "docstring_type": "azure.profiles.KnownProfiles",
                    "required": false
                }
            },
            "async": {
                "api_version": {
                    "signature": "api_version: Optional[str] = None,",
                    "description": "API version to use if no profile is provided, or if missing in profile.",
                    "docstring_type": "str",
                    "required": false
                },
                "base_url": {
                    "signature": "base_url: Optional[str] = None,",
                    "description": "Service URL",
                    "docstring_type": "str",
                    "required": false
                },
                "profile": {
                    "signature": "profile: KnownProfiles = KnownProfiles.default,",
                    "description": "A profile definition, from KnownProfiles to dict.",
                    "docstring_type": "azure.profiles.KnownProfiles",
                    "required": false
                }
            }
        }
    },
    "config": {
        "credential": true,
        "credential_scopes": ["https://management.azure.com/.default"],
        "credential_default_policy_type": "BearerTokenCredentialPolicy",
        "credential_default_policy_type_has_async_version": true,
        "credential_key_header_name": null,
        "sync_imports": "{\"regular\": {\"azurecore\": {\"azure.core.configuration\": [\"Configuration\"], \"azure.core.pipeline\": [\"policies\"], \"azure.mgmt.core.policies\": [\"ARMHttpLoggingPolicy\"]}, \"local\": {\"._version\": [\"VERSION\"]}}, \"conditional\": {\"stdlib\": {\"typing\": [\"Any\"]}}, \"typing\": {\"azurecore\": {\"azure.core.credentials\": [\"TokenCredential\"]}}}",
        "async_imports": "{\"regular\": {\"azurecore\": {\"azure.core.configuration\": [\"Configuration\"], \"azure.core.pipeline\": [\"policies\"], \"azure.mgmt.core.policies\": [\"ARMHttpLoggingPolicy\"]}, \"local\": {\".._version\": [\"VERSION\"]}}, \"conditional\": {\"stdlib\": {\"typing\": [\"Any\"]}}, \"typing\": {\"azurecore\": {\"azure.core.credentials_async\": [\"AsyncTokenCredential\"]}}}"
    },
    "operation_groups": {
        "operation_group_one": "OperationGroupOneOperations"
    },
    "operation_mixins": {
        "sync_imports": "{\"regular\": {\"azurecore\": {\"azure.core.exceptions\": [\"ClientAuthenticationError\", \"HttpResponseError\", \"ResourceExistsError\", \"ResourceNotFoundError\", \"map_error\"], \"azure.mgmt.core.exceptions\": [\"ARMErrorFormat\"], \"azure.core.pipeline\": [\"PipelineResponse\"], \"azure.core.pipeline.transport\": [\"HttpRequest\", \"HttpResponse\"], \"azure.core.polling\": [\"LROPoller\", \"NoPolling\", \"PollingMethod\"], \"azure.mgmt.core.polling.arm_polling\": [\"ARMPolling\"], \"azure.core.paging\": [\"ItemPaged\"]}, \"stdlib\": {\"warnings\": [null]}}, \"conditional\": {\"stdlib\": {\"typing\": [\"Any\", \"Callable\", \"Dict\", \"Generic\", \"Iterable\", \"Optional\", \"TypeVar\", \"Union\"]}}}",
        "async_imports": "{\"regular\": {\"azurecore\": {\"azure.core.exceptions\": [\"ClientAuthenticationError\", \"HttpResponseError\", \"ResourceExistsError\", \"ResourceNotFoundError\", \"map_error\"], \"azure.mgmt.core.exceptions\": [\"ARMErrorFormat\"], \"azure.core.pipeline\": [\"PipelineResponse\"], \"azure.core.pipeline.transport\": [\"AsyncHttpResponse\", \"HttpRequest\"], \"azure.core.polling\": [\"AsyncLROPoller\", \"AsyncNoPolling\", \"AsyncPollingMethod\"], \"azure.mgmt.core.polling.async_arm_polling\": [\"AsyncARMPolling\"], \"azure.core.async_paging\": [\"AsyncItemPaged\", \"AsyncList\"]}, \"stdlib\": {\"warnings\": [null]}}, \"conditional\": {\"stdlib\": {\"typing\": [\"Any\", \"AsyncIterable\", \"Callable\", \"Dict\", \"Generic\", \"Optional\", \"TypeVar\", \"Union\"]}}}",
        "operations": {
            "test_one" : {
                "sync": {
                    "signature": "def test_one(\n    self,\n    id,  # type: int\n    message=None,  # type: Optional[str]\n    **kwargs  # type: Any\n):\n",
                    "doc": "\"\"\"TestOne should be in an FirstVersionOperationsMixin.\n\n:param id: An int parameter.\n:type id: int\n:param message: An optional string parameter.\n:type message: str\n:keyword callable cls: A custom type or function that will be passed the direct response\n:return: None, or the result of cls(response)\n:rtype: None\n:raises: ~azure.core.exceptions.HttpResponseError\n\"\"\""
                },
                "async": {
                    "coroutine": true,
                    "signature": "async def test_one(\n    self,\n    id: int,\n    message: Optional[str] = None,\n    **kwargs\n) -\u003e None:\n",
                    "doc": "\"\"\"TestOne should be in an FirstVersionOperationsMixin.\n\n:param id: An int parameter.\n:type id: int\n:param message: An optional string parameter.\n:type message: str\n:keyword callable cls: A custom type or function that will be passed the direct response\n:return: None, or the result of cls(response)\n:rtype: None\n:raises: ~azure.core.exceptions.HttpResponseError\n\"\"\""
                },
                "call": "id, message"
            },
            "_test_lro_initial" : {
                "sync": {
                    "signature": "def _test_lro_initial(\n    self,\n    product=None,  # type: Optional[\"_models.Product\"]\n    **kwargs  # type: Any\n):\n",
                    "doc": "\"\"\"\n\n:param product: Product to put.\n:type product: ~azure.multiapi.sample.v1.models.Product\n:keyword callable cls: A custom type or function that will be passed the direct response\n:return: Product, or the result of cls(response)\n:rtype: ~azure.multiapi.sample.v1.models.Product or None\n:raises: ~azure.core.exceptions.HttpResponseError\n\"\"\""
                },
                "async": {
                    "coroutine": true,
                    "signature": "async def _test_lro_initial(\n    self,\n    product: Optional[\"_models.Product\"] = None,\n    **kwargs\n) -\u003e Optional[\"_models.Product\"]:\n",
                    "doc": "\"\"\"\n\n:param product: Product to put.\n:type product: ~azure.multiapi.sample.v1.models.Product\n:keyword callable cls: A custom type or function that will be passed the direct response\n:return: Product, or the result of cls(response)\n:rtype: ~azure.multiapi.sample.v1.models.Product or None\n:raises: ~azure.core.exceptions.HttpResponseError\n\"\"\""
                },
                "call": "product"
            },
            "begin_test_lro" : {
                "sync": {
                    "signature": "def begin_test_lro(\n    self,\n    product=None,  # type: Optional[\"_models.Product\"]\n    **kwargs  # type: Any\n):\n",
                    "doc": "\"\"\"Put in whatever shape of Product you want, will return a Product with id equal to 100.\n\n:param product: Product to put.\n:type product: ~azure.multiapi.sample.v1.models.Product\n:keyword callable cls: A custom type or function that will be passed the direct response\n:keyword str continuation_token: A continuation token to restart a poller from a saved state.\n:keyword polling: Pass in True if you\u0027d like the ARMPolling polling method,\n False for no polling, or your own initialized polling object for a personal polling strategy.\n:paramtype polling: bool or ~azure.core.polling.PollingMethod\n:keyword int polling_interval: Default waiting time between two polls for LRO operations if no Retry-After header is present.\n:return: An instance of LROPoller that returns either Product or the result of cls(response)\n:rtype: ~azure.core.polling.LROPoller[~azure.multiapi.sample.v1.models.Product]\n:raises ~azure.core.exceptions.HttpResponseError:\n\"\"\""
                },
                "async": {
                    "coroutine": true,
                    "signature": "async def begin_test_lro(\n    self,\n    product: Optional[\"_models.Product\"] = None,\n    **kwargs\n) -\u003e AsyncLROPoller[\"_models.Product\"]:\n",
                    "doc": "\"\"\"Put in whatever shape of Product you want, will return a Product with id equal to 100.\n\n:param product: Product to put.\n:type product: ~azure.multiapi.sample.v1.models.Product\n:keyword callable cls: A custom type or function that will be passed the direct response\n:keyword str continuation_token: A continuation token to restart a poller from a saved state.\n:keyword polling: Pass in True if you\u0027d like the AsyncARMPolling polling method,\n False for no polling, or your own initialized polling object for a personal polling strategy.\n:paramtype polling: bool or ~azure.core.polling.AsyncPollingMethod\n:keyword int polling_interval: Default waiting time between two polls for LRO operations if no Retry-After header is present.\n:return: An instance of AsyncLROPoller that returns either Product or the result of cls(response)\n:rtype: ~azure.core.polling.AsyncLROPoller[~azure.multiapi.sample.v1.models.Product]\n:raises ~azure.core.exceptions.HttpResponseError:\n\"\"\""
                },
                "call": "product"
            },
            "_test_lro_and_pa_initial" : {
                "sync": {
<<<<<<< HEAD
                    "signature": "def _test_lro_and_pa_initial(\n    self,\n    client_request_id=None,  # type: Optional[str]\n    test_lro_and_paging_options=None,  # type: Optional[\"_models.TestLroAndPagingOptions\"]\n    **kwargs  # type: Any\n):\n",
                    "doc": "\"\"\"\n\n:param client_request_id:\n:type client_request_id: str\n:param test_lro_and_paging_options: Parameter group.\n:type test_lro_and_paging_options: ~azure.multiapi.sample.models.TestLroAndPagingOptions\n:keyword callable cls: A custom type or function that will be passed the direct response\n:return: PagingResult, or the result of cls(response)\n:rtype: ~azure.multiapi.sample.models.PagingResult\n:raises: ~azure.core.exceptions.HttpResponseError\n\"\"\""
                },
                "async": {
                    "coroutine": true,
                    "signature": "async def _test_lro_and_pa_initial(\n    self,\n    client_request_id: Optional[str] = None,\n    test_lro_and_paging_options: Optional[\"_models.TestLroAndPagingOptions\"] = None,\n    **kwargs\n) -\u003e \"_models.PagingResult\":\n",
                    "doc": "\"\"\"\n\n:param client_request_id:\n:type client_request_id: str\n:param test_lro_and_paging_options: Parameter group.\n:type test_lro_and_paging_options: ~azure.multiapi.sample.models.TestLroAndPagingOptions\n:keyword callable cls: A custom type or function that will be passed the direct response\n:return: PagingResult, or the result of cls(response)\n:rtype: ~azure.multiapi.sample.models.PagingResult\n:raises: ~azure.core.exceptions.HttpResponseError\n\"\"\""
=======
                    "signature": "def _test_lro_and_paging_initial(\n    self,\n    client_request_id=None,  # type: Optional[str]\n    test_lro_and_paging_options=None,  # type: Optional[\"_models.TestLroAndPagingOptions\"]\n    **kwargs  # type: Any\n):\n",
                    "doc": "\"\"\"\n\n:param client_request_id:\n:type client_request_id: str\n:param test_lro_and_paging_options: Parameter group.\n:type test_lro_and_paging_options: ~azure.multiapi.sample.v1.models.TestLroAndPagingOptions\n:keyword callable cls: A custom type or function that will be passed the direct response\n:return: PagingResult, or the result of cls(response)\n:rtype: ~azure.multiapi.sample.v1.models.PagingResult\n:raises: ~azure.core.exceptions.HttpResponseError\n\"\"\""
                },
                "async": {
                    "coroutine": true,
                    "signature": "async def _test_lro_and_paging_initial(\n    self,\n    client_request_id: Optional[str] = None,\n    test_lro_and_paging_options: Optional[\"_models.TestLroAndPagingOptions\"] = None,\n    **kwargs\n) -\u003e \"_models.PagingResult\":\n",
                    "doc": "\"\"\"\n\n:param client_request_id:\n:type client_request_id: str\n:param test_lro_and_paging_options: Parameter group.\n:type test_lro_and_paging_options: ~azure.multiapi.sample.v1.models.TestLroAndPagingOptions\n:keyword callable cls: A custom type or function that will be passed the direct response\n:return: PagingResult, or the result of cls(response)\n:rtype: ~azure.multiapi.sample.v1.models.PagingResult\n:raises: ~azure.core.exceptions.HttpResponseError\n\"\"\""
>>>>>>> f9a61382
                },
                "call": "client_request_id, test_lro_and_paging_options"
            },
            "begin_test_lro_and_paging" : {
                "sync": {
                    "signature": "def begin_test_lro_and_paging(\n    self,\n    client_request_id=None,  # type: Optional[str]\n    test_lro_and_paging_options=None,  # type: Optional[\"_models.TestLroAndPagingOptions\"]\n    **kwargs  # type: Any\n):\n",
                    "doc": "\"\"\"A long-running paging operation that includes a nextLink that has 10 pages.\n\n:param client_request_id:\n:type client_request_id: str\n:param test_lro_and_paging_options: Parameter group.\n:type test_lro_and_paging_options: ~azure.multiapi.sample.v1.models.TestLroAndPagingOptions\n:keyword callable cls: A custom type or function that will be passed the direct response\n:keyword str continuation_token: A continuation token to restart a poller from a saved state.\n:keyword polling: Pass in True if you\u0027d like the ARMPolling polling method,\n False for no polling, or your own initialized polling object for a personal polling strategy.\n:paramtype polling: bool or ~azure.core.polling.PollingMethod\n:keyword int polling_interval: Default waiting time between two polls for LRO operations if no Retry-After header is present.\n:return: An instance of LROPoller that returns an iterator like instance of either PagingResult or the result of cls(response)\n:rtype: ~azure.core.polling.LROPoller[~azure.core.paging.ItemPaged[~azure.multiapi.sample.v1.models.PagingResult]]\n:raises ~azure.core.exceptions.HttpResponseError:\n\"\"\""
                },
                "async": {
                    "coroutine": false,
                    "signature": "def begin_test_lro_and_paging(\n    self,\n    client_request_id: Optional[str] = None,\n    test_lro_and_paging_options: Optional[\"_models.TestLroAndPagingOptions\"] = None,\n    **kwargs\n) -\u003e AsyncLROPoller[AsyncItemPaged[\"_models.PagingResult\"]]:\n",
                    "doc": "\"\"\"A long-running paging operation that includes a nextLink that has 10 pages.\n\n:param client_request_id:\n:type client_request_id: str\n:param test_lro_and_paging_options: Parameter group.\n:type test_lro_and_paging_options: ~azure.multiapi.sample.v1.models.TestLroAndPagingOptions\n:keyword callable cls: A custom type or function that will be passed the direct response\n:keyword str continuation_token: A continuation token to restart a poller from a saved state.\n:keyword polling: Pass in True if you\u0027d like the AsyncARMPolling polling method,\n False for no polling, or your own initialized polling object for a personal polling strategy.\n:paramtype polling: bool or ~azure.core.polling.AsyncPollingMethod\n:keyword int polling_interval: Default waiting time between two polls for LRO operations if no Retry-After header is present.\n:return: An instance of AsyncLROPoller that returns an iterator like instance of either PagingResult or the result of cls(response)\n:rtype: ~azure.core.polling.AsyncLROPoller[~azure.core.async_paging.AsyncItemPaged[~azure.multiapi.sample.v1.models.PagingResult]]\n:raises ~azure.core.exceptions.HttpResponseError:\n\"\"\""
                },
                "call": "client_request_id, test_lro_and_paging_options"
            },
            "test_different_calls" : {
                "sync": {
                    "signature": "def test_different_calls(\n    self,\n    greeting_in_english,  # type: str\n    **kwargs  # type: Any\n):\n",
                    "doc": "\"\"\"Has added parameters across the API versions.\n\n:param greeting_in_english: pass in \u0027hello\u0027 to pass test.\n:type greeting_in_english: str\n:keyword callable cls: A custom type or function that will be passed the direct response\n:return: None, or the result of cls(response)\n:rtype: None\n:raises: ~azure.core.exceptions.HttpResponseError\n\"\"\""
                },
                "async": {
                    "coroutine": true,
                    "signature": "async def test_different_calls(\n    self,\n    greeting_in_english: str,\n    **kwargs\n) -\u003e None:\n",
                    "doc": "\"\"\"Has added parameters across the API versions.\n\n:param greeting_in_english: pass in \u0027hello\u0027 to pass test.\n:type greeting_in_english: str\n:keyword callable cls: A custom type or function that will be passed the direct response\n:return: None, or the result of cls(response)\n:rtype: None\n:raises: ~azure.core.exceptions.HttpResponseError\n\"\"\""
                },
                "call": "greeting_in_english"
            }
        }
    }
}<|MERGE_RESOLUTION|>--- conflicted
+++ resolved
@@ -130,23 +130,13 @@
             },
             "_test_lro_and_pa_initial" : {
                 "sync": {
-<<<<<<< HEAD
                     "signature": "def _test_lro_and_pa_initial(\n    self,\n    client_request_id=None,  # type: Optional[str]\n    test_lro_and_paging_options=None,  # type: Optional[\"_models.TestLroAndPagingOptions\"]\n    **kwargs  # type: Any\n):\n",
-                    "doc": "\"\"\"\n\n:param client_request_id:\n:type client_request_id: str\n:param test_lro_and_paging_options: Parameter group.\n:type test_lro_and_paging_options: ~azure.multiapi.sample.models.TestLroAndPagingOptions\n:keyword callable cls: A custom type or function that will be passed the direct response\n:return: PagingResult, or the result of cls(response)\n:rtype: ~azure.multiapi.sample.models.PagingResult\n:raises: ~azure.core.exceptions.HttpResponseError\n\"\"\""
+                    "doc": "\"\"\"\n\n:param client_request_id:\n:type client_request_id: str\n:param test_lro_and_paging_options: Parameter group.\n:type test_lro_and_paging_options: ~azure.multiapi.sample.v1.models.TestLroAndPagingOptions\n:keyword callable cls: A custom type or function that will be passed the direct response\n:return: PagingResult, or the result of cls(response)\n:rtype: ~azure.multiapi.sample.v1.models.PagingResult\n:raises: ~azure.core.exceptions.HttpResponseError\n\"\"\""
                 },
                 "async": {
                     "coroutine": true,
                     "signature": "async def _test_lro_and_pa_initial(\n    self,\n    client_request_id: Optional[str] = None,\n    test_lro_and_paging_options: Optional[\"_models.TestLroAndPagingOptions\"] = None,\n    **kwargs\n) -\u003e \"_models.PagingResult\":\n",
-                    "doc": "\"\"\"\n\n:param client_request_id:\n:type client_request_id: str\n:param test_lro_and_paging_options: Parameter group.\n:type test_lro_and_paging_options: ~azure.multiapi.sample.models.TestLroAndPagingOptions\n:keyword callable cls: A custom type or function that will be passed the direct response\n:return: PagingResult, or the result of cls(response)\n:rtype: ~azure.multiapi.sample.models.PagingResult\n:raises: ~azure.core.exceptions.HttpResponseError\n\"\"\""
-=======
-                    "signature": "def _test_lro_and_paging_initial(\n    self,\n    client_request_id=None,  # type: Optional[str]\n    test_lro_and_paging_options=None,  # type: Optional[\"_models.TestLroAndPagingOptions\"]\n    **kwargs  # type: Any\n):\n",
                     "doc": "\"\"\"\n\n:param client_request_id:\n:type client_request_id: str\n:param test_lro_and_paging_options: Parameter group.\n:type test_lro_and_paging_options: ~azure.multiapi.sample.v1.models.TestLroAndPagingOptions\n:keyword callable cls: A custom type or function that will be passed the direct response\n:return: PagingResult, or the result of cls(response)\n:rtype: ~azure.multiapi.sample.v1.models.PagingResult\n:raises: ~azure.core.exceptions.HttpResponseError\n\"\"\""
-                },
-                "async": {
-                    "coroutine": true,
-                    "signature": "async def _test_lro_and_paging_initial(\n    self,\n    client_request_id: Optional[str] = None,\n    test_lro_and_paging_options: Optional[\"_models.TestLroAndPagingOptions\"] = None,\n    **kwargs\n) -\u003e \"_models.PagingResult\":\n",
-                    "doc": "\"\"\"\n\n:param client_request_id:\n:type client_request_id: str\n:param test_lro_and_paging_options: Parameter group.\n:type test_lro_and_paging_options: ~azure.multiapi.sample.v1.models.TestLroAndPagingOptions\n:keyword callable cls: A custom type or function that will be passed the direct response\n:return: PagingResult, or the result of cls(response)\n:rtype: ~azure.multiapi.sample.v1.models.PagingResult\n:raises: ~azure.core.exceptions.HttpResponseError\n\"\"\""
->>>>>>> f9a61382
                 },
                 "call": "client_request_id, test_lro_and_paging_options"
             },
