--- conflicted
+++ resolved
@@ -65,6 +65,8 @@
     'NoOperations': 'no-operations.json',
     "ParameterizedEndpoint": "parameterized-endpoint.json",
     "ReservedWords": "reserved-words.json",
+    "SecurityAadSwagger": "security-aad.json",
+    "SecurityKeySwagger": "security-key.json",
 }
 
 _DPG_SWAGGER_MAPPINGS = {
@@ -255,6 +257,7 @@
         regenerate_with_python3_operation_files(c, debug)
         regenerate_python3_only(c, debug)
         regenerate_package_mode(c, swagger_group=_SwaggerGroup.VANILLA)
+        regenerate_security(c, debug)
 
 @task
 def regenerate_dpg_low_level_client(c, swagger_name=None, debug=False, **kwargs):
@@ -372,13 +375,6 @@
     if not swagger_name:
         regenerate_multiapi(c, debug)
         regenerate_samples(c, debug)
-<<<<<<< HEAD
-        regenerate_with_python3_operation_files(c, debug)
-        regenerate_python3_only(c, debug)
-        regenerate_package_mode(c, debug)
-        regenerate_security(c, debug)
-=======
->>>>>>> e2f2c7f7
 
 @task
 def regenerate(
@@ -525,9 +521,9 @@
 def regenerate_security(c, debug=False):
     cwd = os.getcwd()
     security = [
-        'test/vanilla/legacy/specification/securityaad/README.md',
-        'test/vanilla/legacy/specification/securityazurekey/README.md',
-        'test/vanilla/legacy/specification/securitymixed/README.md',
+        'test/vanilla/legacy/specification/securityaadflag/README.md',
+        'test/vanilla/legacy/specification/securitykeyflag/README.md',
+        'test/vanilla/legacy/specification/securitymixedflag/README.md',
     ]
     cmds = [
         f'autorest {readme} --use=. --python-sdks-folder={cwd}/test/' for readme in security
