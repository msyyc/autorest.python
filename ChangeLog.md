# Change Log

<<<<<<< HEAD
### 2020-xx-xx - 5.6.0
=======
### 2020-xx-xx - 5.5.1
>>>>>>> bfc14a57
Autorest core version: 3.0.6318

Modelerfour version: 4.15.421

<<<<<<< HEAD
**New Features**

- Allow customization for paging methods. To customize the default behavior of paging, you can pass your custom paging method through the `paging_method` kwarg for all paging operations. See [azure core's paging
package](https://github.com/Azure/azure-sdk-for-python/blob/master/sdk/core/azure-core/azure/core/paging.py) for more information. You can also override the default paging method using a directive, see [this readme](https://github.com/Azure/autorest.python/tree/autorestv3/test/azure/specification/custompollerpager) for directions  #826s
=======
**Bug Fixes**

- Wrap individual enum descriptions  #844
>>>>>>> bfc14a57

### 2020-11-12 - 5.5.0
Autorest core version: 3.0.6318

Modelerfour version: 4.15.421

**New Features**

- Can now take in custom pollers and pagers through directives. This will override the defaults (`LROPoller` and `ItemPaged`, respectively). See [this readme](https://github.com/Azure/autorest.python/tree/autorestv3/test/azure/specification/custompollerpager) for the directive to use to override.  #821

### 2020-11-11 - 5.4.3
Autorest core version: 3.0.6320

Modelerfour version: 4.15.421

**Bug Fixes**

- Correctly choose schema from response with 200 status code in the case of LRO operations with multiple responses  #814
- Fix conflict for model deserialization when operation has input param with name `models`  #819

### 2020-11-09 - 5.4.2
Autorest core version: 3.0.6320

Modelerfour version: 4.15.421

**Bug Fixes**

- Set discriminator value in cases where discriminator is readonly  #815

### 2020-11-03 - 5.4.1
Autorest core version: 3.0.6318

Modelerfour version: 4.15.421

**Bug Fixes**

- Honor default value for properties if `x-ms-client-default` value is passed  #798
- Can now generate services with no operations  #801

### 2020-10-19 - 5.4.0
Autorest core version: 3.0.6318

Modelerfour version: 4.15.421

**New Features**

- Add support for `--python.debugger`. With this flag, you can start debugging using VS Code. Make sure to still set up your [debugging configuration](https://github.com/Azure/autorest.python/wiki/Autorest-v3-based-generator-cheatsheet#vscode-debug)  #790

**Bug Fixes**

- Correctly handling inheritance of class properties for inheritance chains > 3 levels  #795

### 2020-10-06 - 5.3.5
Autorest core version: 3.0.6318

Modelerfour version: 4.15.421

**Bug Fixes**

- Can now correctly poll in the case of parameterized endpoints with relative polling urls  #784

### 2020-09-24 - 5.3.4
Autorest core version: 3.0.6318

Modelerfour version: 4.15.421

**Bug Fixes**

- Include `content_type` docstrings for LRO and paging operations in the case of multiple media types  #778
- Return response body if its content type is `text/plain` (taken from m4 update - m4 PR #353)

### 2020-09-17 - 5.3.3
Autorest core version: 3.0.6318

Modelerfour version: 4.15.419

**Bug fixes**

- Fix trailing comma issues in metadata.json (unblocks resource multiapi generation)  #777

### 2020-09-14 - 5.3.2
Autorest core version: 3.0.6318

Modelerfour version: 4.15.419

**Bug fixes**

- Allow client side validation to be turned off for multiapi mixin operations  #775

### 2020-09-14 - 5.3.1
Autorest core version: 3.0.6318

Modelerfour version: 4.15.419

**Bug fixes**

- Min autorest core is now 3.0.6318 to ensure client-side-validation is disabled by default (per track2 guidelines) #772

### 2020-09-11 - 5.3.0
Autorest Core version: 3.0.6306

Modelerfour version: 4.15.419

GA of autorest V5!

**Breaking Changes**

- Raise `ValueError` instead of `NotImplementedError` if API version code doesn't exist  #764

### 2020-08-31 - 5.2.0-preview.1
Autorest Core version: 3.0.6306

Modelerfour version: 4.15.410

**Breaking Changes**

- Removed the `_async` suffix from async files  #759

**New Features**

- Add mapping of 401 to `ClientAuthenticationError` for default error map  #763
- Updated minimum `azure-core` version to 1.8.0  #747
- Updated minimum `msrest` version to 0.6.18  #747
- Support for `multipart/form-data`  #746

**Bug fixes**

- Fix "multi" in Swagger (will generate correctly multiple query param now)

### 2020-08-07 - 5.1.0-preview.7
Autorest Core version: 3.0.6302
Modelerfour version: 4.15.400

**New Features**

- Add `azure-mgmt-core` as a dependency in the generated setup.py file  #738
- Correct typing for `credential` when default credential policy type is `AzureKeyCredentialPolicy`  #744
- Replace instead of extending `credential_scopes` if user has inputted their own  #745

### 2020-08-04 - 5.1.0-preview.6
Autorest Core version: 3.0.6287
Modelerfour version: 4.15.378

**New Features**

- Add support for `x-ms-text` XML extension  #722
- Allow users to pass the name of the key header for `AzureKeyCredentialPolicy` during generation. To use, pass in
`AzureKeyCredentialPolicy` with the `--credential-default-policy-type` flag, and pass in the key header name using
the `--credential-key-header-name` flag  #736

**Bug Fixes**

- Fix duplicate type signatures in multiapi async config file  #727
- Allowing single quote in regexp  #726

### 2020-06-23 - 5.1.0-preview.5
Autorest Core version: 3.0.6287
Modelerfour version: 4.15.378

**Bug Fixes**

- Correctly have default behavior of csv for array query parameters when collection format is not specified in the swagger
(taken from m4 update - perks PR #118)
- Fix bug when generating parameters with client default value and constant schema  #707
- Make operation mixin signatures for multiapi default to default api version  #715
- Fix name in setup.py to default to `package-name` if set  #721
- Allow different custom base url host templates across API versions  #719

### 2020-07-07 - 5.1.0-preview.4
Modelerfour version: 4.15.378

**New Features**

- Enum values are uppercase (with an alias from the lowercase version)  #692
- Add `http_logging_policy` setting for config, and users can override the default by passing in the kwarg `http_logging_policy`  #698

### 2020-06-24 - 5.1.0-preview.3
Modelerfour version: 4.13.351

**New Features**

- Supports a function that is both LRO and paging  #689
- We have added a `--credential-default-policy-type` flag. Its default value is `BearerTokenCredentialPolicy`, but it can also accept
`AzureKeyCredentialPolicy`. The value passed in will be the default authentication policy in the client's config, so users using the
generated library will use that auth policy unless they pass in a separate one through kwargs  #686
- Added support for a data plane multiapi client  #693

**Bug Fixes**

- Fix typing for discriminator values in models, so Python 3.5 can import py3 file for models  #691

**Bug Fixes**

- Make enum names all upper case. This fixes issues that arise if the name of an enum is also a method that can be applied to, say, a string.
For example, if an enum's name is count. Made sure this fix will not break users currently accessing with lower case enum names  #692

### 2020-06-08 - 5.1.0-preview.2
Modelerfour version: 4.13.351

**Bug Fixes**
- Fixed "Failed to install or start extension" issue arising when invoking autorest from a tar file, by correcctly calling Python 3. #678
- Generating correct formatting for LRO and paging operation docstrings  #652
- Generating correct content and formatting for LRO and paging operations in multiapi mixin  #652

### 2020-06-03 - 5.1.0-preview.1
Modelerfour version: 4.13.351

**Disclaimer**

This version requires azure-core 1.6.0 and contains features and bugfixes 5.0.0-preview.8

**Features**

- Refactor async LRO poller with a AsyncLROPoller class + "begin_" prefix
- Add continuation_token kwargs to LRO methods

**Bug Fixes**
- Corrected generation of the item name of paging response when extracting data  #648
- Corrected return type typing annotation for operations that return an optional body  #656
- Fixed mypy issue by only setting the generated `deserialized` variable to None if the operation has an optional return type  #656
- Fixed generation of pkgutil init files  #661
- Have the next operation in a paging call use the HTTP verb GET if the next operation is not defined  #664

### 2020-05-22 - 5.0.0-preview.8
Modelerfour version: 4.13.351

**Bug Fixes**

- Corrected ordering of summary and description in generated methods  #640
- Have `IOSchema` call super init to get all of the properties shared in `BaseSchema`  #642

### 2020-05-15 - 5.0.0-preview.7
Modelerfour version: 4.13.351

**Bug Fixes**

- Adding `self` as a reserved key word for parameters to avoid "duplicate argument 'self' in function definition" error  #630
- Removed `self` as a reserved key word for method and model names  #630

### 2020-05-13 - 5.0.0-preview.6
Modelerfour version: 4.13.351

**Bug Fixes**

- No longer assuming that response with body from an LRO call is an ObjectSchema  #623
- Checking whether "protocol" entry exists in yaml in name converter to remove erroneous "KeyError: 'protocol'"  #628

### 2020-05-08 - 5.0.0-preview.5
Modelerfour version: 4.13.351

**Bug Fixes**

- Users can pass in content types with ';' inside (such as 'text/plain; encoding=UTF-8')  #619
- Allowing parameters to be of type `IO` as well  #618
- Can now generate without FATAL: bad indentation error (taken from m4 update - perks PR #105)

### 2020-05-06 - 5.0.0-preview.4
Modelerfour version: 4.13.346

**New Features**

- Displaying the default and possible values for content type in the docstring for operations with multiple requests  #615

**Bug Fixes**

- Fixing `AsyncTokenCredential` typing import and adding to service client  #591
- Can now pass `content_type` and `error_map` kwargs to LRO functions without error  #597
- Now making sure to include the content type of exceptions when passing content types to 'Accept' header  #602
- `include_apis` in `Metrics` for tables swagger now cased correctly  #603
- Corrected spacing after `if cls:` block in operations  #606

### 2020-04-23 - 5.0.0-preview.3
Modelerfour version: 4.12.301

**Bug Fixes**

- Fixed sync lro method naming in MultiAPI operation mixins  #572

### 2020-04-22 - 5.0.0-preview.2
Modelerfour version: 4.12.301

**New Features**

- User can now pass in credential scopes through kwargs  #575
- Default error map always contains a mapping of 404 to `ResourceNotFoundError` and 409 to `ResourceExistsError` #580

**Bug Fixes**

- Not generating async multiapi client if `--no-async` flag is specified  #586
- Fixes query parameter handling in paging operations  #172
- Fixes losing 404/409 default is user pass a user_map  #580

### 2020-04-16 - 5.0.0-preview.1
Modelerfour version: 4.12.301

**Breaking Changes**

- If the user would like to add a patch file, they now must name the file `_patch.py`  #573

**New features**

- Support non-ARM polling by default (azure-core 1.4.0)
- Adding multiple inheritance  #567
- Accept polling_interval keyword passed to LRO operations  #571

**Bug Fixes**

- Fixed some generated typing hints (such as LROPoller) #507

### 2020-04-09 - 5.0.0-dev.20200409.1
Modelerfour version: 4.12.301

**Bug Fixes**

- Separating out typing imports in TYPE_CHECKING block  #538
- Overriding a property inherited from a parent if they both have the same name  #563

**New Features**

- Client side validation is now disabled by default  #558
- We now also generate an async multiapi client when running multiapiscript  # 480

### 2020-04-06 - 5.0.0-dev.20200406.1
Modelerfour version: 4.12.294

**New Features**

- Can now directly patch a client by defining a `patch.py` file in the top-level of the module with a `patch_sdk` function  #548
- Can now handle `time` formats  #551

### 2020-04-03 - 5.0.0-dev.20200403.1
Modelerfour version: 4.12.276

**Bug Fixes**

- Fixes parameter ordering so parameters with default values are all ordered at the end  #545
- Fixes `TokenCredential` and `AsyncTokenCredential` sphinx docstring  #546

### 2020-04-01 - 5.0.0-dev.20200401.1
Modelerfour version: 4.12.276

**Bug Fixes**

- Now the generic models file and python3 models file have the same behavior in regards to required properties and their default values  #532
- Can now specify non-string enums  #534
- Fixes `TokenCredential` typing  #535

### 2020-03-30 - 5.0.0-dev.20200330.1
Modelerfour version: 4.12.276

**Bug Fixes**

- Fix enum default and required default  #532

### 2020-03-26 - 5.0.0-dev.20200326.1
Modelerfour version: 4.12.276

**Bug Fixes**

- Will no longer permit generated enums and models to have the same name  #504
- No longer exposing models from operation groups without importing them  #486
- Now correctly deserializes error's that have an empty object (AnySchema) as a model  #516
- Added a list of parameter names to reserved parameter words, so there won't be clashes  #525
- If a property's schema is readonly, we will show that property as being readonly (taken from m4 update #234)
- Remove `"azure-"` prefix from user agent name  #523
- Correcting issue in generating multiapi with submodule, where generated user agent name included the `#`  #505


### 2020-01-17 - 4.0.74

- Declare "self" as reserved keyword

### 2019-06-12 - 4.0.71

- no-async flag to skip async code generation

### 2019-05-21 - 4.0.70

- Beta version of --keep-version-file for ARM generator

### 2019-02-13 - 4.0.67

- All models will now be generated in two files `_models` and `_models_py3`, and paging in a page file
- Breaking changes: Import of models and enums from package must be done from package.models

### 2019-02-11 - 4.0.66

- Fix async cross-link documentation

### 2019-02-08 - 4.0.65

- New version of async generation. Requires msrest 0.6.3 and msrestazure 0.6.0.

  - namespace.XXXXClientAsync is now namespace.aio.XXXClient

- Support now MICROSOFT_MIT_SMALL and MICROSOFT_MIT_SMALL_NO_CODEGEN headers options

### 2019-01-08 - 4.0.64

- New version of async generation. Requires msrest 0.6.3 and msrestazure 0.6.0.

### 2018-12-17 - 4.0.63

- Autorest now generates async code.

**This version requires EXACTLY msrest 0.6.0 to 0.6.2 and is considered deprecated. Do NOT generate with it.**

### 2018-07-09 - 3.0.58

- Fix some complex XML parsing issues. Requires msrest 0.5.2

### 2018-07-05 - 3.0.56

- Differentiate Default and AzureAsyncOperation LRO options
- Fix bug with operation flattenning if operation has a parameter called "foo" and model too disambiguiated as "foo1"

### 2018-06-13 - 3.0.54

This version requires msrestazure 0.4.32

- Add support for LRO options

### 2018-06-13 - 3.0.53

This version requires msrest 0.5.0

- XML support
- Big fix on headers (Accept/Content-Type) to better reflect consumes/produces of Swagger
- Refactoring of "send" to better separate request creation and request sending

### 2018-06-08 - 3.0.52

- Beta version of --keep-version-file

### 2018-05-08 - 3.0.51

- Py3 model files must inherit from Py3 files

### 2018-04-18 - 3.0.50

- Add context manager to SDK client that keeps the same sessions across requests.

### 2018-04-17 - 3.0.49

- Fix some valid discriminator + flatten scenarios #2889

### 2018-04-16 - 3.0.48

- Fix bad comma on py3 models if super class has no attributes

### 2018-03-27 - 3.0.43

- Add documentation to enum #49

### 2018-03-07 - 3.0.41

**Breaking changes**

- Model signatures are now using only keywords-arguments syntax. Every positional arguments are required to be rewritten as keywords-arguments.
  To keep auto-completion in most cases, models are now generated for Python 2 and Python 3. Python 3 uses the "*" syntax for keyword-only arguments.
- Enum type are now using the "str" mixin (`class AzureEnum(str, Enum)`) to improve experiences when unkown enum are met. This is not a breaking change,
  but documentation about mixin enum and some recommendations should be known:
  https://docs.python.org/3/library/enum.html#others
  At a glance:

  - "is" should not be used at all.
  - "format" will return the string value, where "%s" string formatting will return `NameOfEnum.stringvalue`. Format syntax should be used always.

- New Long Running Operation:

  - Return type changes from msrestazure.azure_operation.AzureOperationPoller to msrest.polling.LROPoller. External API is the same.
  - Return type is now **always** a msrest.polling.LROPoller, whatever the optional parameters.
  - raw=True changes behavior. Instead of not polling and returning the initial call as ClientRawResponse, now we return a LROPoller as well and the final
    resource is returned as a ClientRawResponse.
  - Adding "polling" parameters. Polling=True is the default and poll using ARM algorithm. Polling=False does not poll and return the initial call reponse.
  - Polling accept instances of subclasses of msrest.polling.PollingMethod.
  - `add_done_callback` now does not fail if poller is done, but execute the callback right away.

### 2018-02-16 - 2.1.38

- Externalize Url as a metadata property on operation

### 2018-02-06 - 2.1.35

- Allow "baseUrl" as a custom parameter at the client level.

### 2018-01-04 - 2.1.34

- Fix inheritance and additionalProperties used together

### 2017-12-28 - 2.1.32

- Refactor LRO operations with an external \_XXX_initial call

### 2017-12-22 - 2.1.30

- Add "async", "await" and "mro" as Python reserved keywords.

### 2017-12-13 - 2.1.28

- All Model call super(XX, self).__init__()

### 2017-11-27 - 2.0.25

- Add no-namespace-folders option
- Add basic-setup-py. Change the default behavior to do NOT generate the setup.py.

### 2017-11-22 - 2.0.23

- Add "models" link inside operation groups
- Add help for Python

### 2017-10-19 - 2.0.18

- Fix namespace folders in Vanilla generator

### 2017-10-10 - 2.0.17

- Fix paging description

### 2017-10-10 - 2.0.16
- Improve polymorphic discriminator documentation (#17)
- Add deprecated support (#16)
- Fix invalid headers test (#15)
- Fix invalid python code in some scenario (#14)
- Stop checking str type for client parameter (#12)
- Add client-side-validation to Autorest.Python (#11)

### 2017-09-27 - 2.0.14
- Improve documentation cross-reference (#9)

### 2017-09-26 - 2.0.13
- Remove constraint on array type, if array is used in the URL (#8)<|MERGE_RESOLUTION|>--- conflicted
+++ resolved
@@ -1,24 +1,18 @@
 # Change Log
 
-<<<<<<< HEAD
 ### 2020-xx-xx - 5.6.0
-=======
-### 2020-xx-xx - 5.5.1
->>>>>>> bfc14a57
-Autorest core version: 3.0.6318
-
-Modelerfour version: 4.15.421
-
-<<<<<<< HEAD
+Autorest core version: 3.0.6318
+
+Modelerfour version: 4.15.421
+
 **New Features**
 
 - Allow customization for paging methods. To customize the default behavior of paging, you can pass your custom paging method through the `paging_method` kwarg for all paging operations. See [azure core's paging
 package](https://github.com/Azure/azure-sdk-for-python/blob/master/sdk/core/azure-core/azure/core/paging.py) for more information. You can also override the default paging method using a directive, see [this readme](https://github.com/Azure/autorest.python/tree/autorestv3/test/azure/specification/custompollerpager) for directions  #826s
-=======
+
 **Bug Fixes**
 
 - Wrap individual enum descriptions  #844
->>>>>>> bfc14a57
 
 ### 2020-11-12 - 5.5.0
 Autorest core version: 3.0.6318
